# Contains all operators required to run the test suite.
---
releases:
  # Do not change the name of the release as it's referenced from run-tests
  tests:
    releaseDate: 1970-01-01
    description: Integration test
    products:
      commons:
        operatorVersion: 0.0.0-dev
      secret:
        operatorVersion: 0.0.0-dev
      listener:
        operatorVersion: 0.0.0-dev
      opa:
        operatorVersion: 0.0.0-dev
      zookeeper:
        operatorVersion: 0.0.0-dev
<<<<<<< HEAD
      opa:
=======
      hdfs:
        operatorVersion: 0.0.0-dev
      hive:
        operatorVersion: 0.0.0-dev
      trino:
>>>>>>> 8b1cc2a2
        operatorVersion: 0.0.0-dev
      nifi:
        operatorVersion: 0.0.0-dev<|MERGE_RESOLUTION|>--- conflicted
+++ resolved
@@ -16,15 +16,11 @@
         operatorVersion: 0.0.0-dev
       zookeeper:
         operatorVersion: 0.0.0-dev
-<<<<<<< HEAD
-      opa:
-=======
       hdfs:
         operatorVersion: 0.0.0-dev
       hive:
         operatorVersion: 0.0.0-dev
       trino:
->>>>>>> 8b1cc2a2
         operatorVersion: 0.0.0-dev
       nifi:
         operatorVersion: 0.0.0-dev