---
dimensions:
  - name: nifi
    values:
<<<<<<< HEAD
      # - 1.27.0
      # - 1.28.1
=======
      - 1.27.0
      - 1.28.1
>>>>>>> f86bd960
      - 2.4.0
      # Alternatively, if you want to use a custom image, append a comma and the full image name to the product version
      # as in the example below.
      # - 2.4.0,oci.stackable.tech/sandbox/nifi:2.4.0-stackable0.0.0-dev
  - name: nifi_old
    values:
      - 1.27.0
  - name: nifi_new
    values:
      - 2.4.0 # oci.stackable.tech/sandbox/nifi:2.4.0-stackable0.0.0-dev
  - name: nifi-latest
    values:
      - 2.4.0 # oci.stackable.tech/sandbox/nifi:2.4.0-stackable0.0.0-dev
  - name: nifi-iceberg
    # Not all NiFi versions support Iceberg with the same functionality!
    # E.g. our own implementation started with NiFi 2.2.0
    values:
      - 2.4.0 # oci.stackable.tech/sandbox/nifi:2.4.0-stackable0.0.0-dev
<<<<<<< HEAD
=======
    # TODO: Can be removed once NiFi 1.x.x is removed - only for seperate smoke tests
  - name: nifi-v1
    values:
      - 1.27.0
      - 1.28.1
    # TODO: Can be removed once NiFi 1.x.x is removed - only for seperate smoke tests
  - name: nifi-v2
    values:
      - 2.4.0
    # Use Kubernetes manager if set to false
  - name: use-zookeeper-manager
    values:
      - "false"
      - "true"
>>>>>>> f86bd960
  - name: zookeeper
    values:
      - 3.9.3
  - name: zookeeper-latest
    values:
      - 3.9.3
  - name: opa-l
    values:
      - 1.4.2
  - name: hdfs-l
    values:
      - 3.4.1
  - name: hive-l
    values:
      - 4.0.1
  - name: trino-l
    values:
      - "470"
  - name: krb5
    values:
      - 1.21.1
  - name: ldap-use-tls
    values:
      - "false"
      - "true"
  - name: oidc-use-tls
    values:
      - "false"
      - "true"
  - name: iceberg-use-kerberos
    values:
      - "false"
      - "true"
  - name: kerberos-realm
    values:
      - "PROD.MYCORP"
  - name: openshift
    values:
      - "false"
  # Used for both, zookeeper and nifi
  - name: listener-class
    values:
      - "cluster-internal"
      - "external-unstable"
tests:
  - name: upgrade
    dimensions:
      - nifi_old
      - nifi_new
      - zookeeper-latest
      - openshift
  - name: orphaned_resources
    dimensions:
      - nifi
      - zookeeper-latest
      - openshift
  # TODO: Can be removed once NiFi 1.x.x is removed - only for seperate smoke tests
  - name: smoke_v1
    dimensions:
      - nifi-v1
      - zookeeper
      - listener-class
      - openshift
  # TODO: Can be renamed to smoke once NiFi 1.x.x is removed - only for seperate smoke tests
  - name: smoke_v2
    dimensions:
      - nifi-v2
      - zookeeper
      - use-zookeeper-manager
      - listener-class
      - openshift
  - name: resources
    dimensions:
      - nifi
      - zookeeper-latest
      - openshift
  - name: ldap
    dimensions:
      - nifi
      - zookeeper-latest
      - ldap-use-tls
      - openshift
  - name: logging
    dimensions:
      - nifi
      - zookeeper-latest
      - openshift
  - name: cluster_operation
    dimensions:
      - nifi-latest
      - zookeeper-latest
      - openshift
  - name: oidc-opa
    dimensions:
      - nifi
      - zookeeper-latest
      - oidc-use-tls
      - opa-l
      - openshift
  - name: iceberg
    dimensions:
      - nifi-iceberg
      - opa-l
      - zookeeper-latest
      - hdfs-l
      - hive-l
      - trino-l
      - krb5
      - iceberg-use-kerberos
      - kerberos-realm
      - openshift
  - name: custom-components-git-sync
    dimensions:
      - nifi
      - zookeeper-latest
      - openshift
  - name: external-access
    dimensions:
      - nifi
      - zookeeper-latest
      - openshift
  - name: iceberg
    dimensions:
      - nifi-iceberg
      - opa-l
      - zookeeper-latest
      - hdfs-l
      - hive-l
      - trino-l
      - krb5
      - iceberg-use-kerberos
      - kerberos-realm
      - openshift
suites:
  - name: nightly
    patch:
      - dimensions:
          - name: nifi
            expr: last
          - name: zookeeper
            expr: last
          - name: ldap-use-tls
            expr: "true"
          - name: oidc-use-tls
            expr: "true"
  - name: smoke-latest
    select:
      - smoke_v2
    patch:
      - dimensions:
          - expr: last
  - name: openshift
    patch:
      - dimensions:
          - expr: last
      - dimensions:
          - name: openshift
            expr: "true"
          - name: nifi
            expr: last
          - name: zookeeper
            expr: last
          - name: ldap-use-tls
            expr: "true"
          - name: oidc-use-tls
            expr: "true"<|MERGE_RESOLUTION|>--- conflicted
+++ resolved
@@ -2,13 +2,8 @@
 dimensions:
   - name: nifi
     values:
-<<<<<<< HEAD
-      # - 1.27.0
-      # - 1.28.1
-=======
       - 1.27.0
       - 1.28.1
->>>>>>> f86bd960
       - 2.4.0
       # Alternatively, if you want to use a custom image, append a comma and the full image name to the product version
       # as in the example below.
@@ -27,8 +22,6 @@
     # E.g. our own implementation started with NiFi 2.2.0
     values:
       - 2.4.0 # oci.stackable.tech/sandbox/nifi:2.4.0-stackable0.0.0-dev
-<<<<<<< HEAD
-=======
     # TODO: Can be removed once NiFi 1.x.x is removed - only for seperate smoke tests
   - name: nifi-v1
     values:
@@ -43,7 +36,6 @@
     values:
       - "false"
       - "true"
->>>>>>> f86bd960
   - name: zookeeper
     values:
       - 3.9.3
