---
dimensions:
  - name: nifi
    values:
<<<<<<< HEAD
      # - 1.27.0
      # - 1.28.1
      # - 2.2.0
      # Alternatively, if you want to use a custom image, append a comma and the full image name to the product version
      # as in the example below.
      - 2.2.0,oci.stackable.tech/sdp/nifi:2.2.0-stackable0.0.0-dev-opa
=======
      - 1.27.0
      - 1.28.1
      - 2.4.0
      # Alternatively, if you want to use a custom image, append a comma and the full image name to the product version
      # as in the example below.
      # - 2.4.0,oci.stackable.tech/sandbox/nifi:2.4.0-stackable0.0.0-dev
>>>>>>> b8dba77c
  - name: nifi_old
    values:
      - 1.27.0
  - name: nifi_new
    values:
      - 2.4.0
      # Alternatively, if you want to use a custom image, append a comma and the full image name to the product version
      # as in the example below.
      # - 2.4.0,oci.stackable.tech/sandbox/nifi:2.4.0-stackable0.0.0-dev
  - name: nifi-latest
    values:
      - 2.4.0
      # Alternatively, if you want to use a custom image, append a comma and the full image name to the product version
      # as in the example below.
      # - 2.4.0,oci.stackable.tech/sandbox/nifi:2.4.0-stackable0.0.0-dev
  - name: zookeeper
    values:
      - 3.9.3
  - name: zookeeper-latest
    values:
      - 3.9.3
  - name: opa-latest
    values:
      - 1.0.1
  - name: ldap-use-tls
    values:
      - "false"
      - "true"
  - name: oidc-use-tls
    values:
      - "false"
      - "true"
  - name: openshift
    values:
      - "false"
  # Used for both, zookeeper and nifi
  - name: listener-class
    values:
      - "cluster-internal"
      - "external-unstable"
tests:
  - name: upgrade
    dimensions:
      - nifi_old
      - nifi_new
      - zookeeper-latest
      - openshift
  - name: orphaned_resources
    dimensions:
      - nifi
      - zookeeper-latest
      - openshift
  - name: smoke
    dimensions:
      - nifi
      - zookeeper
      - listener-class
      - openshift
  - name: resources
    dimensions:
      - nifi
      - zookeeper-latest
      - openshift
  - name: ldap
    dimensions:
      - nifi
      - zookeeper-latest
      - ldap-use-tls
      - openshift
  - name: logging
    dimensions:
      - nifi
      - zookeeper-latest
      - openshift
  - name: cluster_operation
    dimensions:
      - nifi-latest
      - zookeeper-latest
      - openshift
  - name: oidc-opa
    dimensions:
      - nifi
      - zookeeper-latest
      - oidc-use-tls
      - opa-latest
      - openshift
suites:
  - name: nightly
    patch:
      - dimensions:
          - name: nifi
            expr: last
          - name: zookeeper
            expr: last
          - name: ldap-use-tls
            expr: "true"
          - name: oidc-use-tls
            expr: "true"
  - name: smoke-latest
    select:
      - smoke
    patch:
      - dimensions:
          - expr: last
  - name: openshift
    patch:
      - dimensions:
          - expr: last
      - dimensions:
          - name: openshift
            expr: "true"
          - name: nifi
            expr: last
          - name: zookeeper
            expr: last
          - name: ldap-use-tls
            expr: "true"
          - name: oidc-use-tls
            expr: "true"<|MERGE_RESOLUTION|>--- conflicted
+++ resolved
@@ -2,21 +2,12 @@
 dimensions:
   - name: nifi
     values:
-<<<<<<< HEAD
-      # - 1.27.0
-      # - 1.28.1
-      # - 2.2.0
-      # Alternatively, if you want to use a custom image, append a comma and the full image name to the product version
-      # as in the example below.
-      - 2.2.0,oci.stackable.tech/sdp/nifi:2.2.0-stackable0.0.0-dev-opa
-=======
       - 1.27.0
       - 1.28.1
       - 2.4.0
       # Alternatively, if you want to use a custom image, append a comma and the full image name to the product version
       # as in the example below.
       # - 2.4.0,oci.stackable.tech/sandbox/nifi:2.4.0-stackable0.0.0-dev
->>>>>>> b8dba77c
   - name: nifi_old
     values:
       - 1.27.0
