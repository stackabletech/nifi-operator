--- conflicted
+++ resolved
@@ -4,11 +4,7 @@
     values:
       - 1.27.0
       - 1.28.1
-<<<<<<< HEAD
-      - 2.2.0,oci.stackable.tech/sandbox/git-sync/nifi:2.2.0-stackable0.0.0-dev
-=======
       - 2.4.0
->>>>>>> b8dba77c
       # Alternatively, if you want to use a custom image, append a comma and the full image name to the product version
       # as in the example below.
       # - 2.4.0,oci.stackable.tech/sandbox/nifi:2.4.0-stackable0.0.0-dev
@@ -23,11 +19,7 @@
       # - 2.4.0,oci.stackable.tech/sandbox/nifi:2.4.0-stackable0.0.0-dev
   - name: nifi-latest
     values:
-<<<<<<< HEAD
-      - 2.2.0,oci.stackable.tech/sandbox/git-sync/nifi:2.2.0-stackable0.0.0-dev
-=======
       - 2.4.0
->>>>>>> b8dba77c
       # Alternatively, if you want to use a custom image, append a comma and the full image name to the product version
       # as in the example below.
       # - 2.4.0,oci.stackable.tech/sandbox/nifi:2.4.0-stackable0.0.0-dev
