---
apiVersion: apiextensions.k8s.io/v1
kind: CustomResourceDefinition
metadata:
  name: nificlusters.nifi.stackable.tech
  annotations:
    helm.sh/resource-policy: keep
spec:
  group: nifi.stackable.tech
  names:
    categories: []
    kind: NifiCluster
    plural: nificlusters
    shortNames:
      - nifi
    singular: nificluster
  scope: Namespaced
  versions:
    - additionalPrinterColumns: []
      name: v1alpha1
      schema:
        openAPIV3Schema:
          description: Auto-generated derived type for NifiSpec via `CustomResource`
          properties:
            spec:
              properties:
                clusterConfig:
                  description: Global Nifi config for e.g. authentication or sensitive properties
                  properties:
                    authentication:
                      description: A reference to a Secret containing username/password for the initial admin user
                      properties:
                        allowAnonymousAccess:
                          nullable: true
                          type: boolean
                        method:
                          oneOf:
                            - required:
                                - singleUser
                            - required:
                                - authenticationClass
                          properties:
                            authenticationClass:
                              type: string
                            singleUser:
                              properties:
                                adminCredentialsSecret:
                                  type: string
                                autoGenerate:
                                  default: false
                                  type: boolean
                              required:
                                - adminCredentialsSecret
                              type: object
                          type: object
                      required:
                        - method
                      type: object
                    extraVolumes:
                      description: Extra volumes to mount into every container, this can be useful to for example make client certificates, keytabs or similar things available to processors These volumes will be mounted below `/stackable/userdata/{volumename}`
                      items:
                        description: Volume represents a named volume in a pod that may be accessed by any container in the pod.
                        properties:
                          awsElasticBlockStore:
                            description: 'awsElasticBlockStore represents an AWS Disk resource that is attached to a kubelet''s host machine and then exposed to the pod. More info: https://kubernetes.io/docs/concepts/storage/volumes#awselasticblockstore'
                            properties:
                              fsType:
                                description: 'fsType is the filesystem type of the volume that you want to mount. Tip: Ensure that the filesystem type is supported by the host operating system. Examples: "ext4", "xfs", "ntfs". Implicitly inferred to be "ext4" if unspecified. More info: https://kubernetes.io/docs/concepts/storage/volumes#awselasticblockstore'
                                type: string
                              partition:
                                description: 'partition is the partition in the volume that you want to mount. If omitted, the default is to mount by volume name. Examples: For volume /dev/sda1, you specify the partition as "1". Similarly, the volume partition for /dev/sda is "0" (or you can leave the property empty).'
                                format: int32
                                type: integer
                              readOnly:
                                description: 'readOnly value true will force the readOnly setting in VolumeMounts. More info: https://kubernetes.io/docs/concepts/storage/volumes#awselasticblockstore'
                                type: boolean
                              volumeID:
                                description: 'volumeID is unique ID of the persistent disk resource in AWS (Amazon EBS volume). More info: https://kubernetes.io/docs/concepts/storage/volumes#awselasticblockstore'
                                type: string
                            required:
                              - volumeID
                            type: object
                          azureDisk:
                            description: azureDisk represents an Azure Data Disk mount on the host and bind mount to the pod.
                            properties:
                              cachingMode:
                                description: 'cachingMode is the Host Caching mode: None, Read Only, Read Write.'
                                type: string
                              diskName:
                                description: diskName is the Name of the data disk in the blob storage
                                type: string
                              diskURI:
                                description: diskURI is the URI of data disk in the blob storage
                                type: string
                              fsType:
                                description: fsType is Filesystem type to mount. Must be a filesystem type supported by the host operating system. Ex. "ext4", "xfs", "ntfs". Implicitly inferred to be "ext4" if unspecified.
                                type: string
                              kind:
                                description: 'kind expected values are Shared: multiple blob disks per storage account  Dedicated: single blob disk per storage account  Managed: azure managed data disk (only in managed availability set). defaults to shared'
                                type: string
                              readOnly:
                                description: readOnly Defaults to false (read/write). ReadOnly here will force the ReadOnly setting in VolumeMounts.
                                type: boolean
                            required:
                              - diskName
                              - diskURI
                            type: object
                          azureFile:
                            description: azureFile represents an Azure File Service mount on the host and bind mount to the pod.
                            properties:
                              readOnly:
                                description: readOnly defaults to false (read/write). ReadOnly here will force the ReadOnly setting in VolumeMounts.
                                type: boolean
                              secretName:
                                description: secretName is the  name of secret that contains Azure Storage Account Name and Key
                                type: string
                              shareName:
                                description: shareName is the azure share Name
                                type: string
                            required:
                              - secretName
                              - shareName
                            type: object
                          cephfs:
                            description: cephFS represents a Ceph FS mount on the host that shares a pod's lifetime
                            properties:
                              monitors:
                                description: 'monitors is Required: Monitors is a collection of Ceph monitors More info: https://examples.k8s.io/volumes/cephfs/README.md#how-to-use-it'
                                items:
                                  type: string
                                type: array
                              path:
                                description: 'path is Optional: Used as the mounted root, rather than the full Ceph tree, default is /'
                                type: string
                              readOnly:
                                description: 'readOnly is Optional: Defaults to false (read/write). ReadOnly here will force the ReadOnly setting in VolumeMounts. More info: https://examples.k8s.io/volumes/cephfs/README.md#how-to-use-it'
                                type: boolean
                              secretFile:
                                description: 'secretFile is Optional: SecretFile is the path to key ring for User, default is /etc/ceph/user.secret More info: https://examples.k8s.io/volumes/cephfs/README.md#how-to-use-it'
                                type: string
                              secretRef:
                                description: 'secretRef is Optional: SecretRef is reference to the authentication secret for User, default is empty. More info: https://examples.k8s.io/volumes/cephfs/README.md#how-to-use-it'
                                properties:
                                  name:
                                    description: 'Name of the referent. More info: https://kubernetes.io/docs/concepts/overview/working-with-objects/names/#names'
                                    type: string
                                type: object
                              user:
                                description: 'user is optional: User is the rados user name, default is admin More info: https://examples.k8s.io/volumes/cephfs/README.md#how-to-use-it'
                                type: string
                            required:
                              - monitors
                            type: object
                          cinder:
                            description: 'cinder represents a cinder volume attached and mounted on kubelets host machine. More info: https://examples.k8s.io/mysql-cinder-pd/README.md'
                            properties:
                              fsType:
                                description: 'fsType is the filesystem type to mount. Must be a filesystem type supported by the host operating system. Examples: "ext4", "xfs", "ntfs". Implicitly inferred to be "ext4" if unspecified. More info: https://examples.k8s.io/mysql-cinder-pd/README.md'
                                type: string
                              readOnly:
                                description: 'readOnly defaults to false (read/write). ReadOnly here will force the ReadOnly setting in VolumeMounts. More info: https://examples.k8s.io/mysql-cinder-pd/README.md'
                                type: boolean
                              secretRef:
                                description: 'secretRef is optional: points to a secret object containing parameters used to connect to OpenStack.'
                                properties:
                                  name:
                                    description: 'Name of the referent. More info: https://kubernetes.io/docs/concepts/overview/working-with-objects/names/#names'
                                    type: string
                                type: object
                              volumeID:
                                description: 'volumeID used to identify the volume in cinder. More info: https://examples.k8s.io/mysql-cinder-pd/README.md'
                                type: string
                            required:
                              - volumeID
                            type: object
                          configMap:
                            description: configMap represents a configMap that should populate this volume
                            properties:
                              defaultMode:
                                description: 'defaultMode is optional: mode bits used to set permissions on created files by default. Must be an octal value between 0000 and 0777 or a decimal value between 0 and 511. YAML accepts both octal and decimal values, JSON requires decimal values for mode bits. Defaults to 0644. Directories within the path are not affected by this setting. This might be in conflict with other options that affect the file mode, like fsGroup, and the result can be other mode bits set.'
                                format: int32
                                type: integer
                              items:
                                description: items if unspecified, each key-value pair in the Data field of the referenced ConfigMap will be projected into the volume as a file whose name is the key and content is the value. If specified, the listed keys will be projected into the specified paths, and unlisted keys will not be present. If a key is specified which is not present in the ConfigMap, the volume setup will error unless it is marked optional. Paths must be relative and may not contain the '..' path or start with '..'.
                                items:
                                  description: Maps a string key to a path within a volume.
                                  properties:
                                    key:
                                      description: key is the key to project.
                                      type: string
                                    mode:
                                      description: 'mode is Optional: mode bits used to set permissions on this file. Must be an octal value between 0000 and 0777 or a decimal value between 0 and 511. YAML accepts both octal and decimal values, JSON requires decimal values for mode bits. If not specified, the volume defaultMode will be used. This might be in conflict with other options that affect the file mode, like fsGroup, and the result can be other mode bits set.'
                                      format: int32
                                      type: integer
                                    path:
                                      description: path is the relative path of the file to map the key to. May not be an absolute path. May not contain the path element '..'. May not start with the string '..'.
                                      type: string
                                  required:
                                    - key
                                    - path
                                  type: object
                                type: array
                              name:
                                description: 'Name of the referent. More info: https://kubernetes.io/docs/concepts/overview/working-with-objects/names/#names'
                                type: string
                              optional:
                                description: optional specify whether the ConfigMap or its keys must be defined
                                type: boolean
                            type: object
                          csi:
                            description: csi (Container Storage Interface) represents ephemeral storage that is handled by certain external CSI drivers (Beta feature).
                            properties:
                              driver:
                                description: driver is the name of the CSI driver that handles this volume. Consult with your admin for the correct name as registered in the cluster.
                                type: string
                              fsType:
                                description: fsType to mount. Ex. "ext4", "xfs", "ntfs". If not provided, the empty value is passed to the associated CSI driver which will determine the default filesystem to apply.
                                type: string
                              nodePublishSecretRef:
                                description: nodePublishSecretRef is a reference to the secret object containing sensitive information to pass to the CSI driver to complete the CSI NodePublishVolume and NodeUnpublishVolume calls. This field is optional, and  may be empty if no secret is required. If the secret object contains more than one secret, all secret references are passed.
                                properties:
                                  name:
                                    description: 'Name of the referent. More info: https://kubernetes.io/docs/concepts/overview/working-with-objects/names/#names'
                                    type: string
                                type: object
                              readOnly:
                                description: readOnly specifies a read-only configuration for the volume. Defaults to false (read/write).
                                type: boolean
                              volumeAttributes:
                                additionalProperties:
                                  type: string
                                description: volumeAttributes stores driver-specific properties that are passed to the CSI driver. Consult your driver's documentation for supported values.
                                type: object
                            required:
                              - driver
                            type: object
                          downwardAPI:
                            description: downwardAPI represents downward API about the pod that should populate this volume
                            properties:
                              defaultMode:
                                description: 'Optional: mode bits to use on created files by default. Must be a Optional: mode bits used to set permissions on created files by default. Must be an octal value between 0000 and 0777 or a decimal value between 0 and 511. YAML accepts both octal and decimal values, JSON requires decimal values for mode bits. Defaults to 0644. Directories within the path are not affected by this setting. This might be in conflict with other options that affect the file mode, like fsGroup, and the result can be other mode bits set.'
                                format: int32
                                type: integer
                              items:
                                description: Items is a list of downward API volume file
                                items:
                                  description: DownwardAPIVolumeFile represents information to create the file containing the pod field
                                  properties:
                                    fieldRef:
                                      description: 'Required: Selects a field of the pod: only annotations, labels, name and namespace are supported.'
                                      properties:
                                        apiVersion:
                                          description: Version of the schema the FieldPath is written in terms of, defaults to "v1".
                                          type: string
                                        fieldPath:
                                          description: Path of the field to select in the specified API version.
                                          type: string
                                      required:
                                        - fieldPath
                                      type: object
                                    mode:
                                      description: 'Optional: mode bits used to set permissions on this file, must be an octal value between 0000 and 0777 or a decimal value between 0 and 511. YAML accepts both octal and decimal values, JSON requires decimal values for mode bits. If not specified, the volume defaultMode will be used. This might be in conflict with other options that affect the file mode, like fsGroup, and the result can be other mode bits set.'
                                      format: int32
                                      type: integer
                                    path:
                                      description: 'Required: Path is  the relative path name of the file to be created. Must not be absolute or contain the ''..'' path. Must be utf-8 encoded. The first item of the relative path must not start with ''..'''
                                      type: string
                                    resourceFieldRef:
                                      description: 'Selects a resource of the container: only resources limits and requests (limits.cpu, limits.memory, requests.cpu and requests.memory) are currently supported.'
                                      properties:
                                        containerName:
                                          description: 'Container name: required for volumes, optional for env vars'
                                          type: string
                                        divisor:
                                          description: Specifies the output format of the exposed resources, defaults to "1"
                                          type: string
                                        resource:
                                          description: 'Required: resource to select'
                                          type: string
                                      required:
                                        - resource
                                      type: object
                                  required:
                                    - path
                                  type: object
                                type: array
                            type: object
                          emptyDir:
                            description: 'emptyDir represents a temporary directory that shares a pod''s lifetime. More info: https://kubernetes.io/docs/concepts/storage/volumes#emptydir'
                            properties:
                              medium:
                                description: 'medium represents what type of storage medium should back this directory. The default is "" which means to use the node''s default medium. Must be an empty string (default) or Memory. More info: https://kubernetes.io/docs/concepts/storage/volumes#emptydir'
                                type: string
                              sizeLimit:
                                description: 'sizeLimit is the total amount of local storage required for this EmptyDir volume. The size limit is also applicable for memory medium. The maximum usage on memory medium EmptyDir would be the minimum value between the SizeLimit specified here and the sum of memory limits of all containers in a pod. The default is nil which means that the limit is undefined. More info: http://kubernetes.io/docs/user-guide/volumes#emptydir'
                                type: string
                            type: object
                          ephemeral:
                            description: |-
                              ephemeral represents a volume that is handled by a cluster storage driver. The volume's lifecycle is tied to the pod that defines it - it will be created before the pod starts, and deleted when the pod is removed.

                              Use this if: a) the volume is only needed while the pod runs, b) features of normal volumes like restoring from snapshot or capacity
                                 tracking are needed,
                              c) the storage driver is specified through a storage class, and d) the storage driver supports dynamic volume provisioning through
                                 a PersistentVolumeClaim (see EphemeralVolumeSource for more
                                 information on the connection between this volume type
                                 and PersistentVolumeClaim).

                              Use PersistentVolumeClaim or one of the vendor-specific APIs for volumes that persist for longer than the lifecycle of an individual pod.

                              Use CSI for light-weight local ephemeral volumes if the CSI driver is meant to be used that way - see the documentation of the driver for more information.

                              A pod can use both types of ephemeral volumes and persistent volumes at the same time.
                            properties:
                              volumeClaimTemplate:
                                description: |-
                                  Will be used to create a stand-alone PVC to provision the volume. The pod in which this EphemeralVolumeSource is embedded will be the owner of the PVC, i.e. the PVC will be deleted together with the pod.  The name of the PVC will be `<pod name>-<volume name>` where `<volume name>` is the name from the `PodSpec.Volumes` array entry. Pod validation will reject the pod if the concatenated name is not valid for a PVC (for example, too long).

                                  An existing PVC with that name that is not owned by the pod will *not* be used for the pod to avoid using an unrelated volume by mistake. Starting the pod is then blocked until the unrelated PVC is removed. If such a pre-created PVC is meant to be used by the pod, the PVC has to updated with an owner reference to the pod once the pod exists. Normally this should not be necessary, but it may be useful when manually reconstructing a broken cluster.

                                  This field is read-only and no changes will be made by Kubernetes to the PVC after it has been created.

                                  Required, must not be nil.
                                properties:
                                  metadata:
                                    description: May contain labels and annotations that will be copied into the PVC when creating it. No other fields are allowed and will be rejected during validation.
                                    properties:
                                      annotations:
                                        additionalProperties:
                                          type: string
                                        description: 'Annotations is an unstructured key value map stored with a resource that may be set by external tools to store and retrieve arbitrary metadata. They are not queryable and should be preserved when modifying objects. More info: http://kubernetes.io/docs/user-guide/annotations'
                                        type: object
                                      creationTimestamp:
                                        description: |-
                                          CreationTimestamp is a timestamp representing the server time when this object was created. It is not guaranteed to be set in happens-before order across separate operations. Clients may not set this value. It is represented in RFC3339 form and is in UTC.

                                          Populated by the system. Read-only. Null for lists. More info: https://git.k8s.io/community/contributors/devel/sig-architecture/api-conventions.md#metadata
                                        format: date-time
                                        type: string
                                      deletionGracePeriodSeconds:
                                        description: Number of seconds allowed for this object to gracefully terminate before it will be removed from the system. Only set when deletionTimestamp is also set. May only be shortened. Read-only.
                                        format: int64
                                        type: integer
                                      deletionTimestamp:
                                        description: |-
                                          DeletionTimestamp is RFC 3339 date and time at which this resource will be deleted. This field is set by the server when a graceful deletion is requested by the user, and is not directly settable by a client. The resource is expected to be deleted (no longer visible from resource lists, and not reachable by name) after the time in this field, once the finalizers list is empty. As long as the finalizers list contains items, deletion is blocked. Once the deletionTimestamp is set, this value may not be unset or be set further into the future, although it may be shortened or the resource may be deleted prior to this time. For example, a user may request that a pod is deleted in 30 seconds. The Kubelet will react by sending a graceful termination signal to the containers in the pod. After that 30 seconds, the Kubelet will send a hard termination signal (SIGKILL) to the container and after cleanup, remove the pod from the API. In the presence of network partitions, this object may still exist after this timestamp, until an administrator or automated process can determine the resource is fully terminated. If not set, graceful deletion of the object has not been requested.

                                          Populated by the system when a graceful deletion is requested. Read-only. More info: https://git.k8s.io/community/contributors/devel/sig-architecture/api-conventions.md#metadata
                                        format: date-time
                                        type: string
                                      finalizers:
                                        description: Must be empty before the object is deleted from the registry. Each entry is an identifier for the responsible component that will remove the entry from the list. If the deletionTimestamp of the object is non-nil, entries in this list can only be removed. Finalizers may be processed and removed in any order.  Order is NOT enforced because it introduces significant risk of stuck finalizers. finalizers is a shared field, any actor with permission can reorder it. If the finalizer list is processed in order, then this can lead to a situation in which the component responsible for the first finalizer in the list is waiting for a signal (field value, external system, or other) produced by a component responsible for a finalizer later in the list, resulting in a deadlock. Without enforced ordering finalizers are free to order amongst themselves and are not vulnerable to ordering changes in the list.
                                        items:
                                          type: string
                                        type: array
                                      generateName:
                                        description: |-
                                          GenerateName is an optional prefix, used by the server, to generate a unique name ONLY IF the Name field has not been provided. If this field is used, the name returned to the client will be different than the name passed. This value will also be combined with a unique suffix. The provided value has the same validation rules as the Name field, and may be truncated by the length of the suffix required to make the value unique on the server.

                                          If this field is specified and the generated name exists, the server will return a 409.

                                          Applied only if Name is not specified. More info: https://git.k8s.io/community/contributors/devel/sig-architecture/api-conventions.md#idempotency
                                        type: string
                                      generation:
                                        description: A sequence number representing a specific generation of the desired state. Populated by the system. Read-only.
                                        format: int64
                                        type: integer
                                      labels:
                                        additionalProperties:
                                          type: string
                                        description: 'Map of string keys and values that can be used to organize and categorize (scope and select) objects. May match selectors of replication controllers and services. More info: http://kubernetes.io/docs/user-guide/labels'
                                        type: object
                                      managedFields:
                                        description: ManagedFields maps workflow-id and version to the set of fields that are managed by that workflow. This is mostly for internal housekeeping, and users typically shouldn't need to set or understand this field. A workflow can be the user's name, a controller's name, or the name of a specific apply path like "ci-cd". The set of fields is always in the version that the workflow used when modifying the object.
                                        items:
                                          description: ManagedFieldsEntry is a workflow-id, a FieldSet and the group version of the resource that the fieldset applies to.
                                          properties:
                                            apiVersion:
                                              description: APIVersion defines the version of this resource that this field set applies to. The format is "group/version" just like the top-level APIVersion field. It is necessary to track the version of a field set because it cannot be automatically converted.
                                              type: string
                                            fieldsType:
                                              description: 'FieldsType is the discriminator for the different fields format and version. There is currently only one possible value: "FieldsV1"'
                                              type: string
                                            fieldsV1:
                                              description: FieldsV1 holds the first JSON version format as described in the "FieldsV1" type.
                                              type: object
                                            manager:
                                              description: Manager is an identifier of the workflow managing these fields.
                                              type: string
                                            operation:
                                              description: Operation is the type of operation which lead to this ManagedFieldsEntry being created. The only valid values for this field are 'Apply' and 'Update'.
                                              type: string
                                            subresource:
                                              description: Subresource is the name of the subresource used to update that object, or empty string if the object was updated through the main resource. The value of this field is used to distinguish between managers, even if they share the same name. For example, a status update will be distinct from a regular update using the same manager name. Note that the APIVersion field is not related to the Subresource field and it always corresponds to the version of the main resource.
                                              type: string
                                            time:
                                              description: Time is the timestamp of when the ManagedFields entry was added. The timestamp will also be updated if a field is added, the manager changes any of the owned fields value or removes a field. The timestamp does not update when a field is removed from the entry because another manager took it over.
                                              format: date-time
                                              type: string
                                          type: object
                                        type: array
                                      name:
                                        description: 'Name must be unique within a namespace. Is required when creating resources, although some resources may allow a client to request the generation of an appropriate name automatically. Name is primarily intended for creation idempotence and configuration definition. Cannot be updated. More info: http://kubernetes.io/docs/user-guide/identifiers#names'
                                        type: string
                                      namespace:
                                        description: |-
                                          Namespace defines the space within which each name must be unique. An empty namespace is equivalent to the "default" namespace, but "default" is the canonical representation. Not all objects are required to be scoped to a namespace - the value of this field for those objects will be empty.

                                          Must be a DNS_LABEL. Cannot be updated. More info: http://kubernetes.io/docs/user-guide/namespaces
                                        type: string
                                      ownerReferences:
                                        description: List of objects depended by this object. If ALL objects in the list have been deleted, this object will be garbage collected. If this object is managed by a controller, then an entry in this list will point to this controller, with the controller field set to true. There cannot be more than one managing controller.
                                        items:
                                          description: OwnerReference contains enough information to let you identify an owning object. An owning object must be in the same namespace as the dependent, or be cluster-scoped, so there is no namespace field.
                                          properties:
                                            apiVersion:
                                              description: API version of the referent.
                                              type: string
                                            blockOwnerDeletion:
                                              description: If true, AND if the owner has the "foregroundDeletion" finalizer, then the owner cannot be deleted from the key-value store until this reference is removed. See https://kubernetes.io/docs/concepts/architecture/garbage-collection/#foreground-deletion for how the garbage collector interacts with this field and enforces the foreground deletion. Defaults to false. To set this field, a user needs "delete" permission of the owner, otherwise 422 (Unprocessable Entity) will be returned.
                                              type: boolean
                                            controller:
                                              description: If true, this reference points to the managing controller.
                                              type: boolean
                                            kind:
                                              description: 'Kind of the referent. More info: https://git.k8s.io/community/contributors/devel/sig-architecture/api-conventions.md#types-kinds'
                                              type: string
                                            name:
                                              description: 'Name of the referent. More info: http://kubernetes.io/docs/user-guide/identifiers#names'
                                              type: string
                                            uid:
                                              description: 'UID of the referent. More info: http://kubernetes.io/docs/user-guide/identifiers#uids'
                                              type: string
                                          required:
                                            - apiVersion
                                            - kind
                                            - name
                                            - uid
                                          type: object
                                        type: array
                                      resourceVersion:
                                        description: |-
                                          An opaque value that represents the internal version of this object that can be used by clients to determine when objects have changed. May be used for optimistic concurrency, change detection, and the watch operation on a resource or set of resources. Clients must treat these values as opaque and passed unmodified back to the server. They may only be valid for a particular resource or set of resources.

                                          Populated by the system. Read-only. Value must be treated as opaque by clients and . More info: https://git.k8s.io/community/contributors/devel/sig-architecture/api-conventions.md#concurrency-control-and-consistency
                                        type: string
                                      selfLink:
                                        description: 'Deprecated: selfLink is a legacy read-only field that is no longer populated by the system.'
                                        type: string
                                      uid:
                                        description: |-
                                          UID is the unique in time and space value for this object. It is typically generated by the server on successful creation of a resource and is not allowed to change on PUT operations.

                                          Populated by the system. Read-only. More info: http://kubernetes.io/docs/user-guide/identifiers#uids
                                        type: string
                                    type: object
                                  spec:
                                    description: The specification for the PersistentVolumeClaim. The entire content is copied unchanged into the PVC that gets created from this template. The same fields as in a PersistentVolumeClaim are also valid here.
                                    properties:
                                      accessModes:
                                        description: 'accessModes contains the desired access modes the volume should have. More info: https://kubernetes.io/docs/concepts/storage/persistent-volumes#access-modes-1'
                                        items:
                                          type: string
                                        type: array
                                      dataSource:
                                        description: 'dataSource field can be used to specify either: * An existing VolumeSnapshot object (snapshot.storage.k8s.io/VolumeSnapshot) * An existing PVC (PersistentVolumeClaim) If the provisioner or an external controller can support the specified data source, it will create a new volume based on the contents of the specified data source. When the AnyVolumeDataSource feature gate is enabled, dataSource contents will be copied to dataSourceRef, and dataSourceRef contents will be copied to dataSource when dataSourceRef.namespace is not specified. If the namespace is specified, then dataSourceRef will not be copied to dataSource.'
                                        properties:
                                          apiGroup:
                                            description: APIGroup is the group for the resource being referenced. If APIGroup is not specified, the specified Kind must be in the core API group. For any other third-party types, APIGroup is required.
                                            type: string
                                          kind:
                                            description: Kind is the type of resource being referenced
                                            type: string
                                          name:
                                            description: Name is the name of resource being referenced
                                            type: string
                                        required:
                                          - kind
                                          - name
                                        type: object
                                      dataSourceRef:
                                        description: |-
                                          dataSourceRef specifies the object from which to populate the volume with data, if a non-empty volume is desired. This may be any object from a non-empty API group (non core object) or a PersistentVolumeClaim object. When this field is specified, volume binding will only succeed if the type of the specified object matches some installed volume populator or dynamic provisioner. This field will replace the functionality of the dataSource field and as such if both fields are non-empty, they must have the same value. For backwards compatibility, when namespace isn't specified in dataSourceRef, both fields (dataSource and dataSourceRef) will be set to the same value automatically if one of them is empty and the other is non-empty. When namespace is specified in dataSourceRef, dataSource isn't set to the same value and must be empty. There are three important differences between dataSource and dataSourceRef: * While dataSource only allows two specific types of objects, dataSourceRef
                                            allows any non-core object, as well as PersistentVolumeClaim objects.
                                          * While dataSource ignores disallowed values (dropping them), dataSourceRef
                                            preserves all values, and generates an error if a disallowed value is
                                            specified.
                                          * While dataSource only allows local objects, dataSourceRef allows objects
                                            in any namespaces.
                                          (Beta) Using this field requires the AnyVolumeDataSource feature gate to be enabled. (Alpha) Using the namespace field of dataSourceRef requires the CrossNamespaceVolumeDataSource feature gate to be enabled.
                                        properties:
                                          apiGroup:
                                            description: APIGroup is the group for the resource being referenced. If APIGroup is not specified, the specified Kind must be in the core API group. For any other third-party types, APIGroup is required.
                                            type: string
                                          kind:
                                            description: Kind is the type of resource being referenced
                                            type: string
                                          name:
                                            description: Name is the name of resource being referenced
                                            type: string
                                          namespace:
                                            description: Namespace is the namespace of resource being referenced Note that when a namespace is specified, a gateway.networking.k8s.io/ReferenceGrant object is required in the referent namespace to allow that namespace's owner to accept the reference. See the ReferenceGrant documentation for details. (Alpha) This field requires the CrossNamespaceVolumeDataSource feature gate to be enabled.
                                            type: string
                                        required:
                                          - kind
                                          - name
                                        type: object
                                      resources:
                                        description: 'resources represents the minimum resources the volume should have. If RecoverVolumeExpansionFailure feature is enabled users are allowed to specify resource requirements that are lower than previous value but must still be higher than capacity recorded in the status field of the claim. More info: https://kubernetes.io/docs/concepts/storage/persistent-volumes#resources'
                                        properties:
                                          claims:
                                            description: |-
                                              Claims lists the names of resources, defined in spec.resourceClaims, that are used by this container.

                                              This is an alpha field and requires enabling the DynamicResourceAllocation feature gate.

                                              This field is immutable.
                                            items:
                                              description: ResourceClaim references one entry in PodSpec.ResourceClaims.
                                              properties:
                                                name:
                                                  description: Name must match the name of one entry in pod.spec.resourceClaims of the Pod where this field is used. It makes that resource available inside a container.
                                                  type: string
                                              required:
                                                - name
                                              type: object
                                            type: array
                                          limits:
                                            additionalProperties:
                                              description: "Quantity is a fixed-point representation of a number. It provides convenient marshaling/unmarshaling in JSON and YAML, in addition to String() and AsInt64() accessors.\n\nThe serialization format is:\n\n``` <quantity>        ::= <signedNumber><suffix>\n\n\t(Note that <suffix> may be empty, from the \"\" case in <decimalSI>.)\n\n<digit>           ::= 0 | 1 | ... | 9 <digits>          ::= <digit> | <digit><digits> <number>          ::= <digits> | <digits>.<digits> | <digits>. | .<digits> <sign>            ::= \"+\" | \"-\" <signedNumber>    ::= <number> | <sign><number> <suffix>          ::= <binarySI> | <decimalExponent> | <decimalSI> <binarySI>        ::= Ki | Mi | Gi | Ti | Pi | Ei\n\n\t(International System of units; See: http://physics.nist.gov/cuu/Units/binary.html)\n\n<decimalSI>       ::= m | \"\" | k | M | G | T | P | E\n\n\t(Note that 1024 = 1Ki but 1000 = 1k; I didn't choose the capitalization.)\n\n<decimalExponent> ::= \"e\" <signedNumber> | \"E\" <signedNumber> ```\n\nNo matter which of the three exponent forms is used, no quantity may represent a number greater than 2^63-1 in magnitude, nor may it have more than 3 decimal places. Numbers larger or more precise will be capped or rounded up. (E.g.: 0.1m will rounded up to 1m.) This may be extended in the future if we require larger or smaller quantities.\n\nWhen a Quantity is parsed from a string, it will remember the type of suffix it had, and will use the same type again when it is serialized.\n\nBefore serializing, Quantity will be put in \"canonical form\". This means that Exponent/suffix will be adjusted up or down (with a corresponding increase or decrease in Mantissa) such that:\n\n- No precision is lost - No fractional digits will be emitted - The exponent (or suffix) is as large as possible.\n\nThe sign will be omitted unless the number is negative.\n\nExamples:\n\n- 1.5 will be serialized as \"1500m\" - 1.5Gi will be serialized as \"1536Mi\"\n\nNote that the quantity will NEVER be internally represented by a floating point number. That is the whole point of this exercise.\n\nNon-canonical values will still parse as long as they are well formed, but will be re-emitted in their canonical form. (So always use canonical form, or don't diff.)\n\nThis format is intended to make it difficult to use these numbers without writing some sort of special handling code in the hopes that that will cause implementors to also use a fixed point implementation."
                                              type: string
                                            description: 'Limits describes the maximum amount of compute resources allowed. More info: https://kubernetes.io/docs/concepts/configuration/manage-resources-containers/'
                                            type: object
                                          requests:
                                            additionalProperties:
                                              description: "Quantity is a fixed-point representation of a number. It provides convenient marshaling/unmarshaling in JSON and YAML, in addition to String() and AsInt64() accessors.\n\nThe serialization format is:\n\n``` <quantity>        ::= <signedNumber><suffix>\n\n\t(Note that <suffix> may be empty, from the \"\" case in <decimalSI>.)\n\n<digit>           ::= 0 | 1 | ... | 9 <digits>          ::= <digit> | <digit><digits> <number>          ::= <digits> | <digits>.<digits> | <digits>. | .<digits> <sign>            ::= \"+\" | \"-\" <signedNumber>    ::= <number> | <sign><number> <suffix>          ::= <binarySI> | <decimalExponent> | <decimalSI> <binarySI>        ::= Ki | Mi | Gi | Ti | Pi | Ei\n\n\t(International System of units; See: http://physics.nist.gov/cuu/Units/binary.html)\n\n<decimalSI>       ::= m | \"\" | k | M | G | T | P | E\n\n\t(Note that 1024 = 1Ki but 1000 = 1k; I didn't choose the capitalization.)\n\n<decimalExponent> ::= \"e\" <signedNumber> | \"E\" <signedNumber> ```\n\nNo matter which of the three exponent forms is used, no quantity may represent a number greater than 2^63-1 in magnitude, nor may it have more than 3 decimal places. Numbers larger or more precise will be capped or rounded up. (E.g.: 0.1m will rounded up to 1m.) This may be extended in the future if we require larger or smaller quantities.\n\nWhen a Quantity is parsed from a string, it will remember the type of suffix it had, and will use the same type again when it is serialized.\n\nBefore serializing, Quantity will be put in \"canonical form\". This means that Exponent/suffix will be adjusted up or down (with a corresponding increase or decrease in Mantissa) such that:\n\n- No precision is lost - No fractional digits will be emitted - The exponent (or suffix) is as large as possible.\n\nThe sign will be omitted unless the number is negative.\n\nExamples:\n\n- 1.5 will be serialized as \"1500m\" - 1.5Gi will be serialized as \"1536Mi\"\n\nNote that the quantity will NEVER be internally represented by a floating point number. That is the whole point of this exercise.\n\nNon-canonical values will still parse as long as they are well formed, but will be re-emitted in their canonical form. (So always use canonical form, or don't diff.)\n\nThis format is intended to make it difficult to use these numbers without writing some sort of special handling code in the hopes that that will cause implementors to also use a fixed point implementation."
                                              type: string
                                            description: 'Requests describes the minimum amount of compute resources required. If Requests is omitted for a container, it defaults to Limits if that is explicitly specified, otherwise to an implementation-defined value. More info: https://kubernetes.io/docs/concepts/configuration/manage-resources-containers/'
                                            type: object
                                        type: object
                                      selector:
                                        description: selector is a label query over volumes to consider for binding.
                                        properties:
                                          matchExpressions:
                                            description: matchExpressions is a list of label selector requirements. The requirements are ANDed.
                                            items:
                                              description: A label selector requirement is a selector that contains values, a key, and an operator that relates the key and values.
                                              properties:
                                                key:
                                                  description: key is the label key that the selector applies to.
                                                  type: string
                                                operator:
                                                  description: operator represents a key's relationship to a set of values. Valid operators are In, NotIn, Exists and DoesNotExist.
                                                  type: string
                                                values:
                                                  description: values is an array of string values. If the operator is In or NotIn, the values array must be non-empty. If the operator is Exists or DoesNotExist, the values array must be empty. This array is replaced during a strategic merge patch.
                                                  items:
                                                    type: string
                                                  type: array
                                              required:
                                                - key
                                                - operator
                                              type: object
                                            type: array
                                          matchLabels:
                                            additionalProperties:
                                              type: string
                                            description: matchLabels is a map of {key,value} pairs. A single {key,value} in the matchLabels map is equivalent to an element of matchExpressions, whose key field is "key", the operator is "In", and the values array contains only "value". The requirements are ANDed.
                                            type: object
                                        type: object
                                      storageClassName:
                                        description: 'storageClassName is the name of the StorageClass required by the claim. More info: https://kubernetes.io/docs/concepts/storage/persistent-volumes#class-1'
                                        type: string
                                      volumeMode:
                                        description: volumeMode defines what type of volume is required by the claim. Value of Filesystem is implied when not included in claim spec.
                                        type: string
                                      volumeName:
                                        description: volumeName is the binding reference to the PersistentVolume backing this claim.
                                        type: string
                                    type: object
                                required:
                                  - spec
                                type: object
                            type: object
                          fc:
                            description: fc represents a Fibre Channel resource that is attached to a kubelet's host machine and then exposed to the pod.
                            properties:
                              fsType:
                                description: fsType is the filesystem type to mount. Must be a filesystem type supported by the host operating system. Ex. "ext4", "xfs", "ntfs". Implicitly inferred to be "ext4" if unspecified.
                                type: string
                              lun:
                                description: 'lun is Optional: FC target lun number'
                                format: int32
                                type: integer
                              readOnly:
                                description: 'readOnly is Optional: Defaults to false (read/write). ReadOnly here will force the ReadOnly setting in VolumeMounts.'
                                type: boolean
                              targetWWNs:
                                description: 'targetWWNs is Optional: FC target worldwide names (WWNs)'
                                items:
                                  type: string
                                type: array
                              wwids:
                                description: 'wwids Optional: FC volume world wide identifiers (wwids) Either wwids or combination of targetWWNs and lun must be set, but not both simultaneously.'
                                items:
                                  type: string
                                type: array
                            type: object
                          flexVolume:
                            description: flexVolume represents a generic volume resource that is provisioned/attached using an exec based plugin.
                            properties:
                              driver:
                                description: driver is the name of the driver to use for this volume.
                                type: string
                              fsType:
                                description: fsType is the filesystem type to mount. Must be a filesystem type supported by the host operating system. Ex. "ext4", "xfs", "ntfs". The default filesystem depends on FlexVolume script.
                                type: string
                              options:
                                additionalProperties:
                                  type: string
                                description: 'options is Optional: this field holds extra command options if any.'
                                type: object
                              readOnly:
                                description: 'readOnly is Optional: defaults to false (read/write). ReadOnly here will force the ReadOnly setting in VolumeMounts.'
                                type: boolean
                              secretRef:
                                description: 'secretRef is Optional: secretRef is reference to the secret object containing sensitive information to pass to the plugin scripts. This may be empty if no secret object is specified. If the secret object contains more than one secret, all secrets are passed to the plugin scripts.'
                                properties:
                                  name:
                                    description: 'Name of the referent. More info: https://kubernetes.io/docs/concepts/overview/working-with-objects/names/#names'
                                    type: string
                                type: object
                            required:
                              - driver
                            type: object
                          flocker:
                            description: flocker represents a Flocker volume attached to a kubelet's host machine. This depends on the Flocker control service being running
                            properties:
                              datasetName:
                                description: datasetName is Name of the dataset stored as metadata -> name on the dataset for Flocker should be considered as deprecated
                                type: string
                              datasetUUID:
                                description: datasetUUID is the UUID of the dataset. This is unique identifier of a Flocker dataset
                                type: string
                            type: object
                          gcePersistentDisk:
                            description: 'gcePersistentDisk represents a GCE Disk resource that is attached to a kubelet''s host machine and then exposed to the pod. More info: https://kubernetes.io/docs/concepts/storage/volumes#gcepersistentdisk'
                            properties:
                              fsType:
                                description: 'fsType is filesystem type of the volume that you want to mount. Tip: Ensure that the filesystem type is supported by the host operating system. Examples: "ext4", "xfs", "ntfs". Implicitly inferred to be "ext4" if unspecified. More info: https://kubernetes.io/docs/concepts/storage/volumes#gcepersistentdisk'
                                type: string
                              partition:
                                description: 'partition is the partition in the volume that you want to mount. If omitted, the default is to mount by volume name. Examples: For volume /dev/sda1, you specify the partition as "1". Similarly, the volume partition for /dev/sda is "0" (or you can leave the property empty). More info: https://kubernetes.io/docs/concepts/storage/volumes#gcepersistentdisk'
                                format: int32
                                type: integer
                              pdName:
                                description: 'pdName is unique name of the PD resource in GCE. Used to identify the disk in GCE. More info: https://kubernetes.io/docs/concepts/storage/volumes#gcepersistentdisk'
                                type: string
                              readOnly:
                                description: 'readOnly here will force the ReadOnly setting in VolumeMounts. Defaults to false. More info: https://kubernetes.io/docs/concepts/storage/volumes#gcepersistentdisk'
                                type: boolean
                            required:
                              - pdName
                            type: object
                          gitRepo:
                            description: 'gitRepo represents a git repository at a particular revision. DEPRECATED: GitRepo is deprecated. To provision a container with a git repo, mount an EmptyDir into an InitContainer that clones the repo using git, then mount the EmptyDir into the Pod''s container.'
                            properties:
                              directory:
                                description: directory is the target directory name. Must not contain or start with '..'.  If '.' is supplied, the volume directory will be the git repository.  Otherwise, if specified, the volume will contain the git repository in the subdirectory with the given name.
                                type: string
                              repository:
                                description: repository is the URL
                                type: string
                              revision:
                                description: revision is the commit hash for the specified revision.
                                type: string
                            required:
                              - repository
                            type: object
                          glusterfs:
                            description: 'glusterfs represents a Glusterfs mount on the host that shares a pod''s lifetime. More info: https://examples.k8s.io/volumes/glusterfs/README.md'
                            properties:
                              endpoints:
                                description: 'endpoints is the endpoint name that details Glusterfs topology. More info: https://examples.k8s.io/volumes/glusterfs/README.md#create-a-pod'
                                type: string
                              path:
                                description: 'path is the Glusterfs volume path. More info: https://examples.k8s.io/volumes/glusterfs/README.md#create-a-pod'
                                type: string
                              readOnly:
                                description: 'readOnly here will force the Glusterfs volume to be mounted with read-only permissions. Defaults to false. More info: https://examples.k8s.io/volumes/glusterfs/README.md#create-a-pod'
                                type: boolean
                            required:
                              - endpoints
                              - path
                            type: object
                          hostPath:
                            description: 'hostPath represents a pre-existing file or directory on the host machine that is directly exposed to the container. This is generally used for system agents or other privileged things that are allowed to see the host machine. Most containers will NOT need this. More info: https://kubernetes.io/docs/concepts/storage/volumes#hostpath'
                            properties:
                              path:
                                description: 'path of the directory on the host. If the path is a symlink, it will follow the link to the real path. More info: https://kubernetes.io/docs/concepts/storage/volumes#hostpath'
                                type: string
                              type:
                                description: 'type for HostPath Volume Defaults to "" More info: https://kubernetes.io/docs/concepts/storage/volumes#hostpath'
                                type: string
                            required:
                              - path
                            type: object
                          iscsi:
                            description: 'iscsi represents an ISCSI Disk resource that is attached to a kubelet''s host machine and then exposed to the pod. More info: https://examples.k8s.io/volumes/iscsi/README.md'
                            properties:
                              chapAuthDiscovery:
                                description: chapAuthDiscovery defines whether support iSCSI Discovery CHAP authentication
                                type: boolean
                              chapAuthSession:
                                description: chapAuthSession defines whether support iSCSI Session CHAP authentication
                                type: boolean
                              fsType:
                                description: 'fsType is the filesystem type of the volume that you want to mount. Tip: Ensure that the filesystem type is supported by the host operating system. Examples: "ext4", "xfs", "ntfs". Implicitly inferred to be "ext4" if unspecified. More info: https://kubernetes.io/docs/concepts/storage/volumes#iscsi'
                                type: string
                              initiatorName:
                                description: initiatorName is the custom iSCSI Initiator Name. If initiatorName is specified with iscsiInterface simultaneously, new iSCSI interface <target portal>:<volume name> will be created for the connection.
                                type: string
                              iqn:
                                description: iqn is the target iSCSI Qualified Name.
                                type: string
                              iscsiInterface:
                                description: iscsiInterface is the interface Name that uses an iSCSI transport. Defaults to 'default' (tcp).
                                type: string
                              lun:
                                description: lun represents iSCSI Target Lun number.
                                format: int32
                                type: integer
                              portals:
                                description: portals is the iSCSI Target Portal List. The portal is either an IP or ip_addr:port if the port is other than default (typically TCP ports 860 and 3260).
                                items:
                                  type: string
                                type: array
                              readOnly:
                                description: readOnly here will force the ReadOnly setting in VolumeMounts. Defaults to false.
                                type: boolean
                              secretRef:
                                description: secretRef is the CHAP Secret for iSCSI target and initiator authentication
                                properties:
                                  name:
                                    description: 'Name of the referent. More info: https://kubernetes.io/docs/concepts/overview/working-with-objects/names/#names'
                                    type: string
                                type: object
                              targetPortal:
                                description: targetPortal is iSCSI Target Portal. The Portal is either an IP or ip_addr:port if the port is other than default (typically TCP ports 860 and 3260).
                                type: string
                            required:
                              - iqn
                              - lun
                              - targetPortal
                            type: object
                          name:
                            description: 'name of the volume. Must be a DNS_LABEL and unique within the pod. More info: https://kubernetes.io/docs/concepts/overview/working-with-objects/names/#names'
                            type: string
                          nfs:
                            description: 'nfs represents an NFS mount on the host that shares a pod''s lifetime More info: https://kubernetes.io/docs/concepts/storage/volumes#nfs'
                            properties:
                              path:
                                description: 'path that is exported by the NFS server. More info: https://kubernetes.io/docs/concepts/storage/volumes#nfs'
                                type: string
                              readOnly:
                                description: 'readOnly here will force the NFS export to be mounted with read-only permissions. Defaults to false. More info: https://kubernetes.io/docs/concepts/storage/volumes#nfs'
                                type: boolean
                              server:
                                description: 'server is the hostname or IP address of the NFS server. More info: https://kubernetes.io/docs/concepts/storage/volumes#nfs'
                                type: string
                            required:
                              - path
                              - server
                            type: object
                          persistentVolumeClaim:
                            description: 'persistentVolumeClaimVolumeSource represents a reference to a PersistentVolumeClaim in the same namespace. More info: https://kubernetes.io/docs/concepts/storage/persistent-volumes#persistentvolumeclaims'
                            properties:
                              claimName:
                                description: 'claimName is the name of a PersistentVolumeClaim in the same namespace as the pod using this volume. More info: https://kubernetes.io/docs/concepts/storage/persistent-volumes#persistentvolumeclaims'
                                type: string
                              readOnly:
                                description: readOnly Will force the ReadOnly setting in VolumeMounts. Default false.
                                type: boolean
                            required:
                              - claimName
                            type: object
                          photonPersistentDisk:
                            description: photonPersistentDisk represents a PhotonController persistent disk attached and mounted on kubelets host machine
                            properties:
                              fsType:
                                description: fsType is the filesystem type to mount. Must be a filesystem type supported by the host operating system. Ex. "ext4", "xfs", "ntfs". Implicitly inferred to be "ext4" if unspecified.
                                type: string
                              pdID:
                                description: pdID is the ID that identifies Photon Controller persistent disk
                                type: string
                            required:
                              - pdID
                            type: object
                          portworxVolume:
                            description: portworxVolume represents a portworx volume attached and mounted on kubelets host machine
                            properties:
                              fsType:
                                description: fSType represents the filesystem type to mount Must be a filesystem type supported by the host operating system. Ex. "ext4", "xfs". Implicitly inferred to be "ext4" if unspecified.
                                type: string
                              readOnly:
                                description: readOnly defaults to false (read/write). ReadOnly here will force the ReadOnly setting in VolumeMounts.
                                type: boolean
                              volumeID:
                                description: volumeID uniquely identifies a Portworx volume
                                type: string
                            required:
                              - volumeID
                            type: object
                          projected:
                            description: projected items for all in one resources secrets, configmaps, and downward API
                            properties:
                              defaultMode:
                                description: defaultMode are the mode bits used to set permissions on created files by default. Must be an octal value between 0000 and 0777 or a decimal value between 0 and 511. YAML accepts both octal and decimal values, JSON requires decimal values for mode bits. Directories within the path are not affected by this setting. This might be in conflict with other options that affect the file mode, like fsGroup, and the result can be other mode bits set.
                                format: int32
                                type: integer
                              sources:
                                description: sources is the list of volume projections
                                items:
                                  description: Projection that may be projected along with other supported volume types
                                  properties:
                                    configMap:
                                      description: configMap information about the configMap data to project
                                      properties:
                                        items:
                                          description: items if unspecified, each key-value pair in the Data field of the referenced ConfigMap will be projected into the volume as a file whose name is the key and content is the value. If specified, the listed keys will be projected into the specified paths, and unlisted keys will not be present. If a key is specified which is not present in the ConfigMap, the volume setup will error unless it is marked optional. Paths must be relative and may not contain the '..' path or start with '..'.
                                          items:
                                            description: Maps a string key to a path within a volume.
                                            properties:
                                              key:
                                                description: key is the key to project.
                                                type: string
                                              mode:
                                                description: 'mode is Optional: mode bits used to set permissions on this file. Must be an octal value between 0000 and 0777 or a decimal value between 0 and 511. YAML accepts both octal and decimal values, JSON requires decimal values for mode bits. If not specified, the volume defaultMode will be used. This might be in conflict with other options that affect the file mode, like fsGroup, and the result can be other mode bits set.'
                                                format: int32
                                                type: integer
                                              path:
                                                description: path is the relative path of the file to map the key to. May not be an absolute path. May not contain the path element '..'. May not start with the string '..'.
                                                type: string
                                            required:
                                              - key
                                              - path
                                            type: object
                                          type: array
                                        name:
                                          description: 'Name of the referent. More info: https://kubernetes.io/docs/concepts/overview/working-with-objects/names/#names'
                                          type: string
                                        optional:
                                          description: optional specify whether the ConfigMap or its keys must be defined
                                          type: boolean
                                      type: object
                                    downwardAPI:
                                      description: downwardAPI information about the downwardAPI data to project
                                      properties:
                                        items:
                                          description: Items is a list of DownwardAPIVolume file
                                          items:
                                            description: DownwardAPIVolumeFile represents information to create the file containing the pod field
                                            properties:
                                              fieldRef:
                                                description: 'Required: Selects a field of the pod: only annotations, labels, name and namespace are supported.'
                                                properties:
                                                  apiVersion:
                                                    description: Version of the schema the FieldPath is written in terms of, defaults to "v1".
                                                    type: string
                                                  fieldPath:
                                                    description: Path of the field to select in the specified API version.
                                                    type: string
                                                required:
                                                  - fieldPath
                                                type: object
                                              mode:
                                                description: 'Optional: mode bits used to set permissions on this file, must be an octal value between 0000 and 0777 or a decimal value between 0 and 511. YAML accepts both octal and decimal values, JSON requires decimal values for mode bits. If not specified, the volume defaultMode will be used. This might be in conflict with other options that affect the file mode, like fsGroup, and the result can be other mode bits set.'
                                                format: int32
                                                type: integer
                                              path:
                                                description: 'Required: Path is  the relative path name of the file to be created. Must not be absolute or contain the ''..'' path. Must be utf-8 encoded. The first item of the relative path must not start with ''..'''
                                                type: string
                                              resourceFieldRef:
                                                description: 'Selects a resource of the container: only resources limits and requests (limits.cpu, limits.memory, requests.cpu and requests.memory) are currently supported.'
                                                properties:
                                                  containerName:
                                                    description: 'Container name: required for volumes, optional for env vars'
                                                    type: string
                                                  divisor:
                                                    description: Specifies the output format of the exposed resources, defaults to "1"
                                                    type: string
                                                  resource:
                                                    description: 'Required: resource to select'
                                                    type: string
                                                required:
                                                  - resource
                                                type: object
                                            required:
                                              - path
                                            type: object
                                          type: array
                                      type: object
                                    secret:
                                      description: secret information about the secret data to project
                                      properties:
                                        items:
                                          description: items if unspecified, each key-value pair in the Data field of the referenced Secret will be projected into the volume as a file whose name is the key and content is the value. If specified, the listed keys will be projected into the specified paths, and unlisted keys will not be present. If a key is specified which is not present in the Secret, the volume setup will error unless it is marked optional. Paths must be relative and may not contain the '..' path or start with '..'.
                                          items:
                                            description: Maps a string key to a path within a volume.
                                            properties:
                                              key:
                                                description: key is the key to project.
                                                type: string
                                              mode:
                                                description: 'mode is Optional: mode bits used to set permissions on this file. Must be an octal value between 0000 and 0777 or a decimal value between 0 and 511. YAML accepts both octal and decimal values, JSON requires decimal values for mode bits. If not specified, the volume defaultMode will be used. This might be in conflict with other options that affect the file mode, like fsGroup, and the result can be other mode bits set.'
                                                format: int32
                                                type: integer
                                              path:
                                                description: path is the relative path of the file to map the key to. May not be an absolute path. May not contain the path element '..'. May not start with the string '..'.
                                                type: string
                                            required:
                                              - key
                                              - path
                                            type: object
                                          type: array
                                        name:
                                          description: 'Name of the referent. More info: https://kubernetes.io/docs/concepts/overview/working-with-objects/names/#names'
                                          type: string
                                        optional:
                                          description: optional field specify whether the Secret or its key must be defined
                                          type: boolean
                                      type: object
                                    serviceAccountToken:
                                      description: serviceAccountToken is information about the serviceAccountToken data to project
                                      properties:
                                        audience:
                                          description: audience is the intended audience of the token. A recipient of a token must identify itself with an identifier specified in the audience of the token, and otherwise should reject the token. The audience defaults to the identifier of the apiserver.
                                          type: string
                                        expirationSeconds:
                                          description: expirationSeconds is the requested duration of validity of the service account token. As the token approaches expiration, the kubelet volume plugin will proactively rotate the service account token. The kubelet will start trying to rotate the token if the token is older than 80 percent of its time to live or if the token is older than 24 hours.Defaults to 1 hour and must be at least 10 minutes.
                                          format: int64
                                          type: integer
                                        path:
                                          description: path is the path relative to the mount point of the file to project the token into.
                                          type: string
                                      required:
                                        - path
                                      type: object
                                  type: object
                                type: array
                            type: object
                          quobyte:
                            description: quobyte represents a Quobyte mount on the host that shares a pod's lifetime
                            properties:
                              group:
                                description: group to map volume access to Default is no group
                                type: string
                              readOnly:
                                description: readOnly here will force the Quobyte volume to be mounted with read-only permissions. Defaults to false.
                                type: boolean
                              registry:
                                description: registry represents a single or multiple Quobyte Registry services specified as a string as host:port pair (multiple entries are separated with commas) which acts as the central registry for volumes
                                type: string
                              tenant:
                                description: tenant owning the given Quobyte volume in the Backend Used with dynamically provisioned Quobyte volumes, value is set by the plugin
                                type: string
                              user:
                                description: user to map volume access to Defaults to serivceaccount user
                                type: string
                              volume:
                                description: volume is a string that references an already created Quobyte volume by name.
                                type: string
                            required:
                              - registry
                              - volume
                            type: object
                          rbd:
                            description: 'rbd represents a Rados Block Device mount on the host that shares a pod''s lifetime. More info: https://examples.k8s.io/volumes/rbd/README.md'
                            properties:
                              fsType:
                                description: 'fsType is the filesystem type of the volume that you want to mount. Tip: Ensure that the filesystem type is supported by the host operating system. Examples: "ext4", "xfs", "ntfs". Implicitly inferred to be "ext4" if unspecified. More info: https://kubernetes.io/docs/concepts/storage/volumes#rbd'
                                type: string
                              image:
                                description: 'image is the rados image name. More info: https://examples.k8s.io/volumes/rbd/README.md#how-to-use-it'
                                type: string
                              keyring:
                                description: 'keyring is the path to key ring for RBDUser. Default is /etc/ceph/keyring. More info: https://examples.k8s.io/volumes/rbd/README.md#how-to-use-it'
                                type: string
                              monitors:
                                description: 'monitors is a collection of Ceph monitors. More info: https://examples.k8s.io/volumes/rbd/README.md#how-to-use-it'
                                items:
                                  type: string
                                type: array
                              pool:
                                description: 'pool is the rados pool name. Default is rbd. More info: https://examples.k8s.io/volumes/rbd/README.md#how-to-use-it'
                                type: string
                              readOnly:
                                description: 'readOnly here will force the ReadOnly setting in VolumeMounts. Defaults to false. More info: https://examples.k8s.io/volumes/rbd/README.md#how-to-use-it'
                                type: boolean
                              secretRef:
                                description: 'secretRef is name of the authentication secret for RBDUser. If provided overrides keyring. Default is nil. More info: https://examples.k8s.io/volumes/rbd/README.md#how-to-use-it'
                                properties:
                                  name:
                                    description: 'Name of the referent. More info: https://kubernetes.io/docs/concepts/overview/working-with-objects/names/#names'
                                    type: string
                                type: object
                              user:
                                description: 'user is the rados user name. Default is admin. More info: https://examples.k8s.io/volumes/rbd/README.md#how-to-use-it'
                                type: string
                            required:
                              - image
                              - monitors
                            type: object
                          scaleIO:
                            description: scaleIO represents a ScaleIO persistent volume attached and mounted on Kubernetes nodes.
                            properties:
                              fsType:
                                description: fsType is the filesystem type to mount. Must be a filesystem type supported by the host operating system. Ex. "ext4", "xfs", "ntfs". Default is "xfs".
                                type: string
                              gateway:
                                description: gateway is the host address of the ScaleIO API Gateway.
                                type: string
                              protectionDomain:
                                description: protectionDomain is the name of the ScaleIO Protection Domain for the configured storage.
                                type: string
                              readOnly:
                                description: readOnly Defaults to false (read/write). ReadOnly here will force the ReadOnly setting in VolumeMounts.
                                type: boolean
                              secretRef:
                                description: secretRef references to the secret for ScaleIO user and other sensitive information. If this is not provided, Login operation will fail.
                                properties:
                                  name:
                                    description: 'Name of the referent. More info: https://kubernetes.io/docs/concepts/overview/working-with-objects/names/#names'
                                    type: string
                                type: object
                              sslEnabled:
                                description: sslEnabled Flag enable/disable SSL communication with Gateway, default false
                                type: boolean
                              storageMode:
                                description: storageMode indicates whether the storage for a volume should be ThickProvisioned or ThinProvisioned. Default is ThinProvisioned.
                                type: string
                              storagePool:
                                description: storagePool is the ScaleIO Storage Pool associated with the protection domain.
                                type: string
                              system:
                                description: system is the name of the storage system as configured in ScaleIO.
                                type: string
                              volumeName:
                                description: volumeName is the name of a volume already created in the ScaleIO system that is associated with this volume source.
                                type: string
                            required:
                              - gateway
                              - secretRef
                              - system
                            type: object
                          secret:
                            description: 'secret represents a secret that should populate this volume. More info: https://kubernetes.io/docs/concepts/storage/volumes#secret'
                            properties:
                              defaultMode:
                                description: 'defaultMode is Optional: mode bits used to set permissions on created files by default. Must be an octal value between 0000 and 0777 or a decimal value between 0 and 511. YAML accepts both octal and decimal values, JSON requires decimal values for mode bits. Defaults to 0644. Directories within the path are not affected by this setting. This might be in conflict with other options that affect the file mode, like fsGroup, and the result can be other mode bits set.'
                                format: int32
                                type: integer
                              items:
                                description: items If unspecified, each key-value pair in the Data field of the referenced Secret will be projected into the volume as a file whose name is the key and content is the value. If specified, the listed keys will be projected into the specified paths, and unlisted keys will not be present. If a key is specified which is not present in the Secret, the volume setup will error unless it is marked optional. Paths must be relative and may not contain the '..' path or start with '..'.
                                items:
                                  description: Maps a string key to a path within a volume.
                                  properties:
                                    key:
                                      description: key is the key to project.
                                      type: string
                                    mode:
                                      description: 'mode is Optional: mode bits used to set permissions on this file. Must be an octal value between 0000 and 0777 or a decimal value between 0 and 511. YAML accepts both octal and decimal values, JSON requires decimal values for mode bits. If not specified, the volume defaultMode will be used. This might be in conflict with other options that affect the file mode, like fsGroup, and the result can be other mode bits set.'
                                      format: int32
                                      type: integer
                                    path:
                                      description: path is the relative path of the file to map the key to. May not be an absolute path. May not contain the path element '..'. May not start with the string '..'.
                                      type: string
                                  required:
                                    - key
                                    - path
                                  type: object
                                type: array
                              optional:
                                description: optional field specify whether the Secret or its keys must be defined
                                type: boolean
                              secretName:
                                description: 'secretName is the name of the secret in the pod''s namespace to use. More info: https://kubernetes.io/docs/concepts/storage/volumes#secret'
                                type: string
                            type: object
                          storageos:
                            description: storageOS represents a StorageOS volume attached and mounted on Kubernetes nodes.
                            properties:
                              fsType:
                                description: fsType is the filesystem type to mount. Must be a filesystem type supported by the host operating system. Ex. "ext4", "xfs", "ntfs". Implicitly inferred to be "ext4" if unspecified.
                                type: string
                              readOnly:
                                description: readOnly defaults to false (read/write). ReadOnly here will force the ReadOnly setting in VolumeMounts.
                                type: boolean
                              secretRef:
                                description: secretRef specifies the secret to use for obtaining the StorageOS API credentials.  If not specified, default values will be attempted.
                                properties:
                                  name:
                                    description: 'Name of the referent. More info: https://kubernetes.io/docs/concepts/overview/working-with-objects/names/#names'
                                    type: string
                                type: object
                              volumeName:
                                description: volumeName is the human-readable name of the StorageOS volume.  Volume names are only unique within a namespace.
                                type: string
                              volumeNamespace:
                                description: volumeNamespace specifies the scope of the volume within StorageOS.  If no namespace is specified then the Pod's namespace will be used.  This allows the Kubernetes name scoping to be mirrored within StorageOS for tighter integration. Set VolumeName to any name to override the default behaviour. Set to "default" if you are not using namespaces within StorageOS. Namespaces that do not pre-exist within StorageOS will be created.
                                type: string
                            type: object
                          vsphereVolume:
                            description: vsphereVolume represents a vSphere volume attached and mounted on kubelets host machine
                            properties:
                              fsType:
                                description: fsType is filesystem type to mount. Must be a filesystem type supported by the host operating system. Ex. "ext4", "xfs", "ntfs". Implicitly inferred to be "ext4" if unspecified.
                                type: string
                              storagePolicyID:
                                description: storagePolicyID is the storage Policy Based Management (SPBM) profile ID associated with the StoragePolicyName.
                                type: string
                              storagePolicyName:
                                description: storagePolicyName is the storage Policy Based Management (SPBM) profile name.
                                type: string
                              volumePath:
                                description: volumePath is the path that identifies vSphere volume vmdk
                                type: string
                            required:
                              - volumePath
                            type: object
                        required:
                          - name
                        type: object
                      type: array
                    sensitiveProperties:
                      description: Configuration options for how NiFi encrypts sensitive properties on disk
                      properties:
                        algorithm:
                          enum:
                            - nifiArgon2AesGcm128
                            - nifiArgon2AesGcm256
                            - nifiBcryptAesGcm128
                            - nifiBcryptAesGcm256
                            - nifiPbkdf2AesGcm128
                            - nifiPbkdf2AesGcm256
                            - nifiScryptAesGcm128
                            - nifiScryptAesGcm256
                          nullable: true
                          type: string
                        autoGenerate:
                          default: false
                          type: boolean
                        keySecret:
                          type: string
                      required:
                        - keySecret
                      type: object
                    vectorAggregatorConfigMapName:
                      description: Name of the Vector aggregator discovery ConfigMap. It must contain the key `ADDRESS` with the address of the Vector aggregator.
                      nullable: true
                      type: string
                    zookeeperConfigMapName:
                      description: The reference to the ZooKeeper cluster
                      type: string
                  required:
                    - authentication
                    - sensitiveProperties
                    - zookeeperConfigMapName
                  type: object
                clusterOperation:
                  default:
                    stopped: false
                    reconciliationPaused: false
<<<<<<< HEAD
=======
                  description: Cluster operations like pause reconciliation or cluster stop.
>>>>>>> df2946ae
                  properties:
                    reconciliationPaused:
                      default: false
                      description: Flag to stop cluster reconciliation by the operator. This means that all changes in the custom resource spec are ignored until this flag is set to false or removed. The operator will however still watch the deployed resources at the time and update the custom resource status field. If applied at the same time with `stopped`, `reconciliationPaused` will take precedence over `stopped` and stop the reconciliation immediately.
                      type: boolean
                    stopped:
                      default: false
                      description: Flag to stop the cluster. This means all deployed resources (e.g. Services, StatefulSets, ConfigMaps) are kept but all deployed Pods (e.g. replicas from a StatefulSet) are scaled to 0 and therefore stopped and removed. If applied at the same time with `reconciliationPaused`, the latter will pause reconciliation and `stopped` will take no effect until `reconciliationPaused` is set to false or removed.
                      type: boolean
                  type: object
                image:
                  anyOf:
                    - required:
                        - custom
                        - productVersion
                    - required:
                        - productVersion
                        - stackableVersion
                  description: The NiFi image to use
                  properties:
                    custom:
                      description: Overwrite the docker image. Specify the full docker image name, e.g. `docker.stackable.tech/stackable/superset:1.4.1-stackable2.1.0`
                      type: string
                    productVersion:
                      description: Version of the product, e.g. `1.4.1`.
                      type: string
                    pullPolicy:
                      default: IfNotPresent
                      description: '[Pull policy](https://kubernetes.io/docs/concepts/containers/images/#image-pull-policy) used when pulling the Images'
                      enum:
                        - IfNotPresent
                        - Always
                        - Never
                      type: string
                    pullSecrets:
                      description: '[Image pull secrets](https://kubernetes.io/docs/concepts/containers/images/#specifying-imagepullsecrets-on-a-pod) to pull images from a private registry'
                      items:
                        description: LocalObjectReference contains enough information to let you locate the referenced object inside the same namespace.
                        properties:
                          name:
                            description: 'Name of the referent. More info: https://kubernetes.io/docs/concepts/overview/working-with-objects/names/#names'
                            type: string
                        type: object
                      nullable: true
                      type: array
                    repo:
                      description: Name of the docker repo, e.g. `docker.stackable.tech/stackable`
                      nullable: true
                      type: string
                    stackableVersion:
                      description: Stackable version of the product, e.g. 2.1.0
                      type: string
                  type: object
                nodes:
                  description: Available NiFi roles
                  nullable: true
                  properties:
                    cliOverrides:
                      additionalProperties:
                        type: string
                      default: {}
                      type: object
                    config:
                      default: {}
                      properties:
                        affinity:
                          default:
                            podAffinity: null
                            podAntiAffinity: null
                            nodeAffinity: null
                            nodeSelector: null
                          properties:
                            nodeAffinity:
                              description: Node affinity is a group of node affinity scheduling rules.
                              nullable: true
                              properties:
                                preferredDuringSchedulingIgnoredDuringExecution:
                                  description: The scheduler will prefer to schedule pods to nodes that satisfy the affinity expressions specified by this field, but it may choose a node that violates one or more of the expressions. The node that is most preferred is the one with the greatest sum of weights, i.e. for each node that meets all of the scheduling requirements (resource request, requiredDuringScheduling affinity expressions, etc.), compute a sum by iterating through the elements of this field and adding "weight" to the sum if the node matches the corresponding matchExpressions; the node(s) with the highest sum are the most preferred.
                                  items:
                                    description: An empty preferred scheduling term matches all objects with implicit weight 0 (i.e. it's a no-op). A null preferred scheduling term matches no objects (i.e. is also a no-op).
                                    properties:
                                      preference:
                                        description: A node selector term, associated with the corresponding weight.
                                        properties:
                                          matchExpressions:
                                            description: A list of node selector requirements by node's labels.
                                            items:
                                              description: A node selector requirement is a selector that contains values, a key, and an operator that relates the key and values.
                                              properties:
                                                key:
                                                  description: The label key that the selector applies to.
                                                  type: string
                                                operator:
                                                  description: |+
                                                    Represents a key's relationship to a set of values. Valid operators are In, NotIn, Exists, DoesNotExist. Gt, and Lt.

                                                  type: string
                                                values:
                                                  description: An array of string values. If the operator is In or NotIn, the values array must be non-empty. If the operator is Exists or DoesNotExist, the values array must be empty. If the operator is Gt or Lt, the values array must have a single element, which will be interpreted as an integer. This array is replaced during a strategic merge patch.
                                                  items:
                                                    type: string
                                                  type: array
                                              required:
                                                - key
                                                - operator
                                              type: object
                                            type: array
                                          matchFields:
                                            description: A list of node selector requirements by node's fields.
                                            items:
                                              description: A node selector requirement is a selector that contains values, a key, and an operator that relates the key and values.
                                              properties:
                                                key:
                                                  description: The label key that the selector applies to.
                                                  type: string
                                                operator:
                                                  description: |+
                                                    Represents a key's relationship to a set of values. Valid operators are In, NotIn, Exists, DoesNotExist. Gt, and Lt.

                                                  type: string
                                                values:
                                                  description: An array of string values. If the operator is In or NotIn, the values array must be non-empty. If the operator is Exists or DoesNotExist, the values array must be empty. If the operator is Gt or Lt, the values array must have a single element, which will be interpreted as an integer. This array is replaced during a strategic merge patch.
                                                  items:
                                                    type: string
                                                  type: array
                                              required:
                                                - key
                                                - operator
                                              type: object
                                            type: array
                                        type: object
                                      weight:
                                        description: Weight associated with matching the corresponding nodeSelectorTerm, in the range 1-100.
                                        format: int32
                                        type: integer
                                    required:
                                      - preference
                                      - weight
                                    type: object
                                  type: array
                                requiredDuringSchedulingIgnoredDuringExecution:
                                  description: If the affinity requirements specified by this field are not met at scheduling time, the pod will not be scheduled onto the node. If the affinity requirements specified by this field cease to be met at some point during pod execution (e.g. due to an update), the system may or may not try to eventually evict the pod from its node.
                                  properties:
                                    nodeSelectorTerms:
                                      description: Required. A list of node selector terms. The terms are ORed.
                                      items:
                                        description: A null or empty node selector term matches no objects. The requirements of them are ANDed. The TopologySelectorTerm type implements a subset of the NodeSelectorTerm.
                                        properties:
                                          matchExpressions:
                                            description: A list of node selector requirements by node's labels.
                                            items:
                                              description: A node selector requirement is a selector that contains values, a key, and an operator that relates the key and values.
                                              properties:
                                                key:
                                                  description: The label key that the selector applies to.
                                                  type: string
                                                operator:
                                                  description: |+
                                                    Represents a key's relationship to a set of values. Valid operators are In, NotIn, Exists, DoesNotExist. Gt, and Lt.

                                                  type: string
                                                values:
                                                  description: An array of string values. If the operator is In or NotIn, the values array must be non-empty. If the operator is Exists or DoesNotExist, the values array must be empty. If the operator is Gt or Lt, the values array must have a single element, which will be interpreted as an integer. This array is replaced during a strategic merge patch.
                                                  items:
                                                    type: string
                                                  type: array
                                              required:
                                                - key
                                                - operator
                                              type: object
                                            type: array
                                          matchFields:
                                            description: A list of node selector requirements by node's fields.
                                            items:
                                              description: A node selector requirement is a selector that contains values, a key, and an operator that relates the key and values.
                                              properties:
                                                key:
                                                  description: The label key that the selector applies to.
                                                  type: string
                                                operator:
                                                  description: |+
                                                    Represents a key's relationship to a set of values. Valid operators are In, NotIn, Exists, DoesNotExist. Gt, and Lt.

                                                  type: string
                                                values:
                                                  description: An array of string values. If the operator is In or NotIn, the values array must be non-empty. If the operator is Exists or DoesNotExist, the values array must be empty. If the operator is Gt or Lt, the values array must have a single element, which will be interpreted as an integer. This array is replaced during a strategic merge patch.
                                                  items:
                                                    type: string
                                                  type: array
                                              required:
                                                - key
                                                - operator
                                              type: object
                                            type: array
                                        type: object
                                      type: array
                                  required:
                                    - nodeSelectorTerms
                                  type: object
                              type: object
                            nodeSelector:
                              nullable: true
                              type: object
                            podAffinity:
                              description: Pod affinity is a group of inter pod affinity scheduling rules.
                              nullable: true
                              properties:
                                preferredDuringSchedulingIgnoredDuringExecution:
                                  description: The scheduler will prefer to schedule pods to nodes that satisfy the affinity expressions specified by this field, but it may choose a node that violates one or more of the expressions. The node that is most preferred is the one with the greatest sum of weights, i.e. for each node that meets all of the scheduling requirements (resource request, requiredDuringScheduling affinity expressions, etc.), compute a sum by iterating through the elements of this field and adding "weight" to the sum if the node has pods which matches the corresponding podAffinityTerm; the node(s) with the highest sum are the most preferred.
                                  items:
                                    description: The weights of all of the matched WeightedPodAffinityTerm fields are added per-node to find the most preferred node(s)
                                    properties:
                                      podAffinityTerm:
                                        description: Required. A pod affinity term, associated with the corresponding weight.
                                        properties:
                                          labelSelector:
                                            description: A label query over a set of resources, in this case pods.
                                            properties:
                                              matchExpressions:
                                                description: matchExpressions is a list of label selector requirements. The requirements are ANDed.
                                                items:
                                                  description: A label selector requirement is a selector that contains values, a key, and an operator that relates the key and values.
                                                  properties:
                                                    key:
                                                      description: key is the label key that the selector applies to.
                                                      type: string
                                                    operator:
                                                      description: operator represents a key's relationship to a set of values. Valid operators are In, NotIn, Exists and DoesNotExist.
                                                      type: string
                                                    values:
                                                      description: values is an array of string values. If the operator is In or NotIn, the values array must be non-empty. If the operator is Exists or DoesNotExist, the values array must be empty. This array is replaced during a strategic merge patch.
                                                      items:
                                                        type: string
                                                      type: array
                                                  required:
                                                    - key
                                                    - operator
                                                  type: object
                                                type: array
                                              matchLabels:
                                                additionalProperties:
                                                  type: string
                                                description: matchLabels is a map of {key,value} pairs. A single {key,value} in the matchLabels map is equivalent to an element of matchExpressions, whose key field is "key", the operator is "In", and the values array contains only "value". The requirements are ANDed.
                                                type: object
                                            type: object
                                          namespaceSelector:
                                            description: A label query over the set of namespaces that the term applies to. The term is applied to the union of the namespaces selected by this field and the ones listed in the namespaces field. null selector and null or empty namespaces list means "this pod's namespace". An empty selector ({}) matches all namespaces.
                                            properties:
                                              matchExpressions:
                                                description: matchExpressions is a list of label selector requirements. The requirements are ANDed.
                                                items:
                                                  description: A label selector requirement is a selector that contains values, a key, and an operator that relates the key and values.
                                                  properties:
                                                    key:
                                                      description: key is the label key that the selector applies to.
                                                      type: string
                                                    operator:
                                                      description: operator represents a key's relationship to a set of values. Valid operators are In, NotIn, Exists and DoesNotExist.
                                                      type: string
                                                    values:
                                                      description: values is an array of string values. If the operator is In or NotIn, the values array must be non-empty. If the operator is Exists or DoesNotExist, the values array must be empty. This array is replaced during a strategic merge patch.
                                                      items:
                                                        type: string
                                                      type: array
                                                  required:
                                                    - key
                                                    - operator
                                                  type: object
                                                type: array
                                              matchLabels:
                                                additionalProperties:
                                                  type: string
                                                description: matchLabels is a map of {key,value} pairs. A single {key,value} in the matchLabels map is equivalent to an element of matchExpressions, whose key field is "key", the operator is "In", and the values array contains only "value". The requirements are ANDed.
                                                type: object
                                            type: object
                                          namespaces:
                                            description: namespaces specifies a static list of namespace names that the term applies to. The term is applied to the union of the namespaces listed in this field and the ones selected by namespaceSelector. null or empty namespaces list and null namespaceSelector means "this pod's namespace".
                                            items:
                                              type: string
                                            type: array
                                          topologyKey:
                                            description: This pod should be co-located (affinity) or not co-located (anti-affinity) with the pods matching the labelSelector in the specified namespaces, where co-located is defined as running on a node whose value of the label with key topologyKey matches that of any node on which any of the selected pods is running. Empty topologyKey is not allowed.
                                            type: string
                                        required:
                                          - topologyKey
                                        type: object
                                      weight:
                                        description: weight associated with matching the corresponding podAffinityTerm, in the range 1-100.
                                        format: int32
                                        type: integer
                                    required:
                                      - podAffinityTerm
                                      - weight
                                    type: object
                                  type: array
                                requiredDuringSchedulingIgnoredDuringExecution:
                                  description: If the affinity requirements specified by this field are not met at scheduling time, the pod will not be scheduled onto the node. If the affinity requirements specified by this field cease to be met at some point during pod execution (e.g. due to a pod label update), the system may or may not try to eventually evict the pod from its node. When there are multiple elements, the lists of nodes corresponding to each podAffinityTerm are intersected, i.e. all terms must be satisfied.
                                  items:
                                    description: Defines a set of pods (namely those matching the labelSelector relative to the given namespace(s)) that this pod should be co-located (affinity) or not co-located (anti-affinity) with, where co-located is defined as running on a node whose value of the label with key <topologyKey> matches that of any node on which a pod of the set of pods is running
                                    properties:
                                      labelSelector:
                                        description: A label query over a set of resources, in this case pods.
                                        properties:
                                          matchExpressions:
                                            description: matchExpressions is a list of label selector requirements. The requirements are ANDed.
                                            items:
                                              description: A label selector requirement is a selector that contains values, a key, and an operator that relates the key and values.
                                              properties:
                                                key:
                                                  description: key is the label key that the selector applies to.
                                                  type: string
                                                operator:
                                                  description: operator represents a key's relationship to a set of values. Valid operators are In, NotIn, Exists and DoesNotExist.
                                                  type: string
                                                values:
                                                  description: values is an array of string values. If the operator is In or NotIn, the values array must be non-empty. If the operator is Exists or DoesNotExist, the values array must be empty. This array is replaced during a strategic merge patch.
                                                  items:
                                                    type: string
                                                  type: array
                                              required:
                                                - key
                                                - operator
                                              type: object
                                            type: array
                                          matchLabels:
                                            additionalProperties:
                                              type: string
                                            description: matchLabels is a map of {key,value} pairs. A single {key,value} in the matchLabels map is equivalent to an element of matchExpressions, whose key field is "key", the operator is "In", and the values array contains only "value". The requirements are ANDed.
                                            type: object
                                        type: object
                                      namespaceSelector:
                                        description: A label query over the set of namespaces that the term applies to. The term is applied to the union of the namespaces selected by this field and the ones listed in the namespaces field. null selector and null or empty namespaces list means "this pod's namespace". An empty selector ({}) matches all namespaces.
                                        properties:
                                          matchExpressions:
                                            description: matchExpressions is a list of label selector requirements. The requirements are ANDed.
                                            items:
                                              description: A label selector requirement is a selector that contains values, a key, and an operator that relates the key and values.
                                              properties:
                                                key:
                                                  description: key is the label key that the selector applies to.
                                                  type: string
                                                operator:
                                                  description: operator represents a key's relationship to a set of values. Valid operators are In, NotIn, Exists and DoesNotExist.
                                                  type: string
                                                values:
                                                  description: values is an array of string values. If the operator is In or NotIn, the values array must be non-empty. If the operator is Exists or DoesNotExist, the values array must be empty. This array is replaced during a strategic merge patch.
                                                  items:
                                                    type: string
                                                  type: array
                                              required:
                                                - key
                                                - operator
                                              type: object
                                            type: array
                                          matchLabels:
                                            additionalProperties:
                                              type: string
                                            description: matchLabels is a map of {key,value} pairs. A single {key,value} in the matchLabels map is equivalent to an element of matchExpressions, whose key field is "key", the operator is "In", and the values array contains only "value". The requirements are ANDed.
                                            type: object
                                        type: object
                                      namespaces:
                                        description: namespaces specifies a static list of namespace names that the term applies to. The term is applied to the union of the namespaces listed in this field and the ones selected by namespaceSelector. null or empty namespaces list and null namespaceSelector means "this pod's namespace".
                                        items:
                                          type: string
                                        type: array
                                      topologyKey:
                                        description: This pod should be co-located (affinity) or not co-located (anti-affinity) with the pods matching the labelSelector in the specified namespaces, where co-located is defined as running on a node whose value of the label with key topologyKey matches that of any node on which any of the selected pods is running. Empty topologyKey is not allowed.
                                        type: string
                                    required:
                                      - topologyKey
                                    type: object
                                  type: array
                              type: object
                            podAntiAffinity:
                              description: Pod anti affinity is a group of inter pod anti affinity scheduling rules.
                              nullable: true
                              properties:
                                preferredDuringSchedulingIgnoredDuringExecution:
                                  description: The scheduler will prefer to schedule pods to nodes that satisfy the anti-affinity expressions specified by this field, but it may choose a node that violates one or more of the expressions. The node that is most preferred is the one with the greatest sum of weights, i.e. for each node that meets all of the scheduling requirements (resource request, requiredDuringScheduling anti-affinity expressions, etc.), compute a sum by iterating through the elements of this field and adding "weight" to the sum if the node has pods which matches the corresponding podAffinityTerm; the node(s) with the highest sum are the most preferred.
                                  items:
                                    description: The weights of all of the matched WeightedPodAffinityTerm fields are added per-node to find the most preferred node(s)
                                    properties:
                                      podAffinityTerm:
                                        description: Required. A pod affinity term, associated with the corresponding weight.
                                        properties:
                                          labelSelector:
                                            description: A label query over a set of resources, in this case pods.
                                            properties:
                                              matchExpressions:
                                                description: matchExpressions is a list of label selector requirements. The requirements are ANDed.
                                                items:
                                                  description: A label selector requirement is a selector that contains values, a key, and an operator that relates the key and values.
                                                  properties:
                                                    key:
                                                      description: key is the label key that the selector applies to.
                                                      type: string
                                                    operator:
                                                      description: operator represents a key's relationship to a set of values. Valid operators are In, NotIn, Exists and DoesNotExist.
                                                      type: string
                                                    values:
                                                      description: values is an array of string values. If the operator is In or NotIn, the values array must be non-empty. If the operator is Exists or DoesNotExist, the values array must be empty. This array is replaced during a strategic merge patch.
                                                      items:
                                                        type: string
                                                      type: array
                                                  required:
                                                    - key
                                                    - operator
                                                  type: object
                                                type: array
                                              matchLabels:
                                                additionalProperties:
                                                  type: string
                                                description: matchLabels is a map of {key,value} pairs. A single {key,value} in the matchLabels map is equivalent to an element of matchExpressions, whose key field is "key", the operator is "In", and the values array contains only "value". The requirements are ANDed.
                                                type: object
                                            type: object
                                          namespaceSelector:
                                            description: A label query over the set of namespaces that the term applies to. The term is applied to the union of the namespaces selected by this field and the ones listed in the namespaces field. null selector and null or empty namespaces list means "this pod's namespace". An empty selector ({}) matches all namespaces.
                                            properties:
                                              matchExpressions:
                                                description: matchExpressions is a list of label selector requirements. The requirements are ANDed.
                                                items:
                                                  description: A label selector requirement is a selector that contains values, a key, and an operator that relates the key and values.
                                                  properties:
                                                    key:
                                                      description: key is the label key that the selector applies to.
                                                      type: string
                                                    operator:
                                                      description: operator represents a key's relationship to a set of values. Valid operators are In, NotIn, Exists and DoesNotExist.
                                                      type: string
                                                    values:
                                                      description: values is an array of string values. If the operator is In or NotIn, the values array must be non-empty. If the operator is Exists or DoesNotExist, the values array must be empty. This array is replaced during a strategic merge patch.
                                                      items:
                                                        type: string
                                                      type: array
                                                  required:
                                                    - key
                                                    - operator
                                                  type: object
                                                type: array
                                              matchLabels:
                                                additionalProperties:
                                                  type: string
                                                description: matchLabels is a map of {key,value} pairs. A single {key,value} in the matchLabels map is equivalent to an element of matchExpressions, whose key field is "key", the operator is "In", and the values array contains only "value". The requirements are ANDed.
                                                type: object
                                            type: object
                                          namespaces:
                                            description: namespaces specifies a static list of namespace names that the term applies to. The term is applied to the union of the namespaces listed in this field and the ones selected by namespaceSelector. null or empty namespaces list and null namespaceSelector means "this pod's namespace".
                                            items:
                                              type: string
                                            type: array
                                          topologyKey:
                                            description: This pod should be co-located (affinity) or not co-located (anti-affinity) with the pods matching the labelSelector in the specified namespaces, where co-located is defined as running on a node whose value of the label with key topologyKey matches that of any node on which any of the selected pods is running. Empty topologyKey is not allowed.
                                            type: string
                                        required:
                                          - topologyKey
                                        type: object
                                      weight:
                                        description: weight associated with matching the corresponding podAffinityTerm, in the range 1-100.
                                        format: int32
                                        type: integer
                                    required:
                                      - podAffinityTerm
                                      - weight
                                    type: object
                                  type: array
                                requiredDuringSchedulingIgnoredDuringExecution:
                                  description: If the anti-affinity requirements specified by this field are not met at scheduling time, the pod will not be scheduled onto the node. If the anti-affinity requirements specified by this field cease to be met at some point during pod execution (e.g. due to a pod label update), the system may or may not try to eventually evict the pod from its node. When there are multiple elements, the lists of nodes corresponding to each podAffinityTerm are intersected, i.e. all terms must be satisfied.
                                  items:
                                    description: Defines a set of pods (namely those matching the labelSelector relative to the given namespace(s)) that this pod should be co-located (affinity) or not co-located (anti-affinity) with, where co-located is defined as running on a node whose value of the label with key <topologyKey> matches that of any node on which a pod of the set of pods is running
                                    properties:
                                      labelSelector:
                                        description: A label query over a set of resources, in this case pods.
                                        properties:
                                          matchExpressions:
                                            description: matchExpressions is a list of label selector requirements. The requirements are ANDed.
                                            items:
                                              description: A label selector requirement is a selector that contains values, a key, and an operator that relates the key and values.
                                              properties:
                                                key:
                                                  description: key is the label key that the selector applies to.
                                                  type: string
                                                operator:
                                                  description: operator represents a key's relationship to a set of values. Valid operators are In, NotIn, Exists and DoesNotExist.
                                                  type: string
                                                values:
                                                  description: values is an array of string values. If the operator is In or NotIn, the values array must be non-empty. If the operator is Exists or DoesNotExist, the values array must be empty. This array is replaced during a strategic merge patch.
                                                  items:
                                                    type: string
                                                  type: array
                                              required:
                                                - key
                                                - operator
                                              type: object
                                            type: array
                                          matchLabels:
                                            additionalProperties:
                                              type: string
                                            description: matchLabels is a map of {key,value} pairs. A single {key,value} in the matchLabels map is equivalent to an element of matchExpressions, whose key field is "key", the operator is "In", and the values array contains only "value". The requirements are ANDed.
                                            type: object
                                        type: object
                                      namespaceSelector:
                                        description: A label query over the set of namespaces that the term applies to. The term is applied to the union of the namespaces selected by this field and the ones listed in the namespaces field. null selector and null or empty namespaces list means "this pod's namespace". An empty selector ({}) matches all namespaces.
                                        properties:
                                          matchExpressions:
                                            description: matchExpressions is a list of label selector requirements. The requirements are ANDed.
                                            items:
                                              description: A label selector requirement is a selector that contains values, a key, and an operator that relates the key and values.
                                              properties:
                                                key:
                                                  description: key is the label key that the selector applies to.
                                                  type: string
                                                operator:
                                                  description: operator represents a key's relationship to a set of values. Valid operators are In, NotIn, Exists and DoesNotExist.
                                                  type: string
                                                values:
                                                  description: values is an array of string values. If the operator is In or NotIn, the values array must be non-empty. If the operator is Exists or DoesNotExist, the values array must be empty. This array is replaced during a strategic merge patch.
                                                  items:
                                                    type: string
                                                  type: array
                                              required:
                                                - key
                                                - operator
                                              type: object
                                            type: array
                                          matchLabels:
                                            additionalProperties:
                                              type: string
                                            description: matchLabels is a map of {key,value} pairs. A single {key,value} in the matchLabels map is equivalent to an element of matchExpressions, whose key field is "key", the operator is "In", and the values array contains only "value". The requirements are ANDed.
                                            type: object
                                        type: object
                                      namespaces:
                                        description: namespaces specifies a static list of namespace names that the term applies to. The term is applied to the union of the namespaces listed in this field and the ones selected by namespaceSelector. null or empty namespaces list and null namespaceSelector means "this pod's namespace".
                                        items:
                                          type: string
                                        type: array
                                      topologyKey:
                                        description: This pod should be co-located (affinity) or not co-located (anti-affinity) with the pods matching the labelSelector in the specified namespaces, where co-located is defined as running on a node whose value of the label with key topologyKey matches that of any node on which any of the selected pods is running. Empty topologyKey is not allowed.
                                        type: string
                                    required:
                                      - topologyKey
                                    type: object
                                  type: array
                              type: object
                          type: object
                        logging:
                          default:
                            enableVectorAgent: null
                            containers: {}
                          properties:
                            containers:
                              additionalProperties:
                                anyOf:
                                  - required:
                                      - custom
                                  - {}
                                description: Fragment derived from `ContainerLogConfigChoice`
                                properties:
                                  console:
                                    nullable: true
                                    properties:
                                      level:
                                        description: Log levels
                                        enum:
                                          - TRACE
                                          - DEBUG
                                          - INFO
                                          - WARN
                                          - ERROR
                                          - FATAL
                                          - NONE
                                        nullable: true
                                        type: string
                                    type: object
                                  custom:
                                    description: Custom log configuration provided in a ConfigMap
                                    properties:
                                      configMap:
                                        nullable: true
                                        type: string
                                    type: object
                                  file:
                                    nullable: true
                                    properties:
                                      level:
                                        description: Log levels
                                        enum:
                                          - TRACE
                                          - DEBUG
                                          - INFO
                                          - WARN
                                          - ERROR
                                          - FATAL
                                          - NONE
                                        nullable: true
                                        type: string
                                    type: object
                                  loggers:
                                    additionalProperties:
                                      properties:
                                        level:
                                          description: Log levels
                                          enum:
                                            - TRACE
                                            - DEBUG
                                            - INFO
                                            - WARN
                                            - ERROR
                                            - FATAL
                                            - NONE
                                          nullable: true
                                          type: string
                                      type: object
                                    default: {}
                                    type: object
                                type: object
                              type: object
                            enableVectorAgent:
                              nullable: true
                              type: boolean
                          type: object
                        resources:
                          default:
                            memory:
                              limit: null
                              runtimeLimits: {}
                            cpu:
                              min: null
                              max: null
                            storage:
                              flowfileRepo:
                                capacity: null
                              provenanceRepo:
                                capacity: null
                              databaseRepo:
                                capacity: null
                              contentRepo:
                                capacity: null
                              stateRepo:
                                capacity: null
                          properties:
                            cpu:
                              default:
                                min: null
                                max: null
                              properties:
                                max:
                                  description: "Quantity is a fixed-point representation of a number. It provides convenient marshaling/unmarshaling in JSON and YAML, in addition to String() and AsInt64() accessors.\n\nThe serialization format is:\n\n``` <quantity>        ::= <signedNumber><suffix>\n\n\t(Note that <suffix> may be empty, from the \"\" case in <decimalSI>.)\n\n<digit>           ::= 0 | 1 | ... | 9 <digits>          ::= <digit> | <digit><digits> <number>          ::= <digits> | <digits>.<digits> | <digits>. | .<digits> <sign>            ::= \"+\" | \"-\" <signedNumber>    ::= <number> | <sign><number> <suffix>          ::= <binarySI> | <decimalExponent> | <decimalSI> <binarySI>        ::= Ki | Mi | Gi | Ti | Pi | Ei\n\n\t(International System of units; See: http://physics.nist.gov/cuu/Units/binary.html)\n\n<decimalSI>       ::= m | \"\" | k | M | G | T | P | E\n\n\t(Note that 1024 = 1Ki but 1000 = 1k; I didn't choose the capitalization.)\n\n<decimalExponent> ::= \"e\" <signedNumber> | \"E\" <signedNumber> ```\n\nNo matter which of the three exponent forms is used, no quantity may represent a number greater than 2^63-1 in magnitude, nor may it have more than 3 decimal places. Numbers larger or more precise will be capped or rounded up. (E.g.: 0.1m will rounded up to 1m.) This may be extended in the future if we require larger or smaller quantities.\n\nWhen a Quantity is parsed from a string, it will remember the type of suffix it had, and will use the same type again when it is serialized.\n\nBefore serializing, Quantity will be put in \"canonical form\". This means that Exponent/suffix will be adjusted up or down (with a corresponding increase or decrease in Mantissa) such that:\n\n- No precision is lost - No fractional digits will be emitted - The exponent (or suffix) is as large as possible.\n\nThe sign will be omitted unless the number is negative.\n\nExamples:\n\n- 1.5 will be serialized as \"1500m\" - 1.5Gi will be serialized as \"1536Mi\"\n\nNote that the quantity will NEVER be internally represented by a floating point number. That is the whole point of this exercise.\n\nNon-canonical values will still parse as long as they are well formed, but will be re-emitted in their canonical form. (So always use canonical form, or don't diff.)\n\nThis format is intended to make it difficult to use these numbers without writing some sort of special handling code in the hopes that that will cause implementors to also use a fixed point implementation."
                                  nullable: true
                                  type: string
                                min:
                                  description: "Quantity is a fixed-point representation of a number. It provides convenient marshaling/unmarshaling in JSON and YAML, in addition to String() and AsInt64() accessors.\n\nThe serialization format is:\n\n``` <quantity>        ::= <signedNumber><suffix>\n\n\t(Note that <suffix> may be empty, from the \"\" case in <decimalSI>.)\n\n<digit>           ::= 0 | 1 | ... | 9 <digits>          ::= <digit> | <digit><digits> <number>          ::= <digits> | <digits>.<digits> | <digits>. | .<digits> <sign>            ::= \"+\" | \"-\" <signedNumber>    ::= <number> | <sign><number> <suffix>          ::= <binarySI> | <decimalExponent> | <decimalSI> <binarySI>        ::= Ki | Mi | Gi | Ti | Pi | Ei\n\n\t(International System of units; See: http://physics.nist.gov/cuu/Units/binary.html)\n\n<decimalSI>       ::= m | \"\" | k | M | G | T | P | E\n\n\t(Note that 1024 = 1Ki but 1000 = 1k; I didn't choose the capitalization.)\n\n<decimalExponent> ::= \"e\" <signedNumber> | \"E\" <signedNumber> ```\n\nNo matter which of the three exponent forms is used, no quantity may represent a number greater than 2^63-1 in magnitude, nor may it have more than 3 decimal places. Numbers larger or more precise will be capped or rounded up. (E.g.: 0.1m will rounded up to 1m.) This may be extended in the future if we require larger or smaller quantities.\n\nWhen a Quantity is parsed from a string, it will remember the type of suffix it had, and will use the same type again when it is serialized.\n\nBefore serializing, Quantity will be put in \"canonical form\". This means that Exponent/suffix will be adjusted up or down (with a corresponding increase or decrease in Mantissa) such that:\n\n- No precision is lost - No fractional digits will be emitted - The exponent (or suffix) is as large as possible.\n\nThe sign will be omitted unless the number is negative.\n\nExamples:\n\n- 1.5 will be serialized as \"1500m\" - 1.5Gi will be serialized as \"1536Mi\"\n\nNote that the quantity will NEVER be internally represented by a floating point number. That is the whole point of this exercise.\n\nNon-canonical values will still parse as long as they are well formed, but will be re-emitted in their canonical form. (So always use canonical form, or don't diff.)\n\nThis format is intended to make it difficult to use these numbers without writing some sort of special handling code in the hopes that that will cause implementors to also use a fixed point implementation."
                                  nullable: true
                                  type: string
                              type: object
                            memory:
                              properties:
                                limit:
                                  description: "Quantity is a fixed-point representation of a number. It provides convenient marshaling/unmarshaling in JSON and YAML, in addition to String() and AsInt64() accessors.\n\nThe serialization format is:\n\n``` <quantity>        ::= <signedNumber><suffix>\n\n\t(Note that <suffix> may be empty, from the \"\" case in <decimalSI>.)\n\n<digit>           ::= 0 | 1 | ... | 9 <digits>          ::= <digit> | <digit><digits> <number>          ::= <digits> | <digits>.<digits> | <digits>. | .<digits> <sign>            ::= \"+\" | \"-\" <signedNumber>    ::= <number> | <sign><number> <suffix>          ::= <binarySI> | <decimalExponent> | <decimalSI> <binarySI>        ::= Ki | Mi | Gi | Ti | Pi | Ei\n\n\t(International System of units; See: http://physics.nist.gov/cuu/Units/binary.html)\n\n<decimalSI>       ::= m | \"\" | k | M | G | T | P | E\n\n\t(Note that 1024 = 1Ki but 1000 = 1k; I didn't choose the capitalization.)\n\n<decimalExponent> ::= \"e\" <signedNumber> | \"E\" <signedNumber> ```\n\nNo matter which of the three exponent forms is used, no quantity may represent a number greater than 2^63-1 in magnitude, nor may it have more than 3 decimal places. Numbers larger or more precise will be capped or rounded up. (E.g.: 0.1m will rounded up to 1m.) This may be extended in the future if we require larger or smaller quantities.\n\nWhen a Quantity is parsed from a string, it will remember the type of suffix it had, and will use the same type again when it is serialized.\n\nBefore serializing, Quantity will be put in \"canonical form\". This means that Exponent/suffix will be adjusted up or down (with a corresponding increase or decrease in Mantissa) such that:\n\n- No precision is lost - No fractional digits will be emitted - The exponent (or suffix) is as large as possible.\n\nThe sign will be omitted unless the number is negative.\n\nExamples:\n\n- 1.5 will be serialized as \"1500m\" - 1.5Gi will be serialized as \"1536Mi\"\n\nNote that the quantity will NEVER be internally represented by a floating point number. That is the whole point of this exercise.\n\nNon-canonical values will still parse as long as they are well formed, but will be re-emitted in their canonical form. (So always use canonical form, or don't diff.)\n\nThis format is intended to make it difficult to use these numbers without writing some sort of special handling code in the hopes that that will cause implementors to also use a fixed point implementation."
                                  nullable: true
                                  type: string
                                runtimeLimits:
                                  type: object
                              type: object
                            storage:
                              properties:
                                contentRepo:
                                  default:
                                    capacity: null
                                  properties:
                                    capacity:
                                      description: "Quantity is a fixed-point representation of a number. It provides convenient marshaling/unmarshaling in JSON and YAML, in addition to String() and AsInt64() accessors.\n\nThe serialization format is:\n\n``` <quantity>        ::= <signedNumber><suffix>\n\n\t(Note that <suffix> may be empty, from the \"\" case in <decimalSI>.)\n\n<digit>           ::= 0 | 1 | ... | 9 <digits>          ::= <digit> | <digit><digits> <number>          ::= <digits> | <digits>.<digits> | <digits>. | .<digits> <sign>            ::= \"+\" | \"-\" <signedNumber>    ::= <number> | <sign><number> <suffix>          ::= <binarySI> | <decimalExponent> | <decimalSI> <binarySI>        ::= Ki | Mi | Gi | Ti | Pi | Ei\n\n\t(International System of units; See: http://physics.nist.gov/cuu/Units/binary.html)\n\n<decimalSI>       ::= m | \"\" | k | M | G | T | P | E\n\n\t(Note that 1024 = 1Ki but 1000 = 1k; I didn't choose the capitalization.)\n\n<decimalExponent> ::= \"e\" <signedNumber> | \"E\" <signedNumber> ```\n\nNo matter which of the three exponent forms is used, no quantity may represent a number greater than 2^63-1 in magnitude, nor may it have more than 3 decimal places. Numbers larger or more precise will be capped or rounded up. (E.g.: 0.1m will rounded up to 1m.) This may be extended in the future if we require larger or smaller quantities.\n\nWhen a Quantity is parsed from a string, it will remember the type of suffix it had, and will use the same type again when it is serialized.\n\nBefore serializing, Quantity will be put in \"canonical form\". This means that Exponent/suffix will be adjusted up or down (with a corresponding increase or decrease in Mantissa) such that:\n\n- No precision is lost - No fractional digits will be emitted - The exponent (or suffix) is as large as possible.\n\nThe sign will be omitted unless the number is negative.\n\nExamples:\n\n- 1.5 will be serialized as \"1500m\" - 1.5Gi will be serialized as \"1536Mi\"\n\nNote that the quantity will NEVER be internally represented by a floating point number. That is the whole point of this exercise.\n\nNon-canonical values will still parse as long as they are well formed, but will be re-emitted in their canonical form. (So always use canonical form, or don't diff.)\n\nThis format is intended to make it difficult to use these numbers without writing some sort of special handling code in the hopes that that will cause implementors to also use a fixed point implementation."
                                      nullable: true
                                      type: string
                                    selectors:
                                      description: A label selector is a label query over a set of resources. The result of matchLabels and matchExpressions are ANDed. An empty label selector matches all objects. A null label selector matches no objects.
                                      nullable: true
                                      properties:
                                        matchExpressions:
                                          description: matchExpressions is a list of label selector requirements. The requirements are ANDed.
                                          items:
                                            description: A label selector requirement is a selector that contains values, a key, and an operator that relates the key and values.
                                            properties:
                                              key:
                                                description: key is the label key that the selector applies to.
                                                type: string
                                              operator:
                                                description: operator represents a key's relationship to a set of values. Valid operators are In, NotIn, Exists and DoesNotExist.
                                                type: string
                                              values:
                                                description: values is an array of string values. If the operator is In or NotIn, the values array must be non-empty. If the operator is Exists or DoesNotExist, the values array must be empty. This array is replaced during a strategic merge patch.
                                                items:
                                                  type: string
                                                type: array
                                            required:
                                              - key
                                              - operator
                                            type: object
                                          type: array
                                        matchLabels:
                                          additionalProperties:
                                            type: string
                                          description: matchLabels is a map of {key,value} pairs. A single {key,value} in the matchLabels map is equivalent to an element of matchExpressions, whose key field is "key", the operator is "In", and the values array contains only "value". The requirements are ANDed.
                                          type: object
                                      type: object
                                    storageClass:
                                      nullable: true
                                      type: string
                                  type: object
                                databaseRepo:
                                  default:
                                    capacity: null
                                  properties:
                                    capacity:
                                      description: "Quantity is a fixed-point representation of a number. It provides convenient marshaling/unmarshaling in JSON and YAML, in addition to String() and AsInt64() accessors.\n\nThe serialization format is:\n\n``` <quantity>        ::= <signedNumber><suffix>\n\n\t(Note that <suffix> may be empty, from the \"\" case in <decimalSI>.)\n\n<digit>           ::= 0 | 1 | ... | 9 <digits>          ::= <digit> | <digit><digits> <number>          ::= <digits> | <digits>.<digits> | <digits>. | .<digits> <sign>            ::= \"+\" | \"-\" <signedNumber>    ::= <number> | <sign><number> <suffix>          ::= <binarySI> | <decimalExponent> | <decimalSI> <binarySI>        ::= Ki | Mi | Gi | Ti | Pi | Ei\n\n\t(International System of units; See: http://physics.nist.gov/cuu/Units/binary.html)\n\n<decimalSI>       ::= m | \"\" | k | M | G | T | P | E\n\n\t(Note that 1024 = 1Ki but 1000 = 1k; I didn't choose the capitalization.)\n\n<decimalExponent> ::= \"e\" <signedNumber> | \"E\" <signedNumber> ```\n\nNo matter which of the three exponent forms is used, no quantity may represent a number greater than 2^63-1 in magnitude, nor may it have more than 3 decimal places. Numbers larger or more precise will be capped or rounded up. (E.g.: 0.1m will rounded up to 1m.) This may be extended in the future if we require larger or smaller quantities.\n\nWhen a Quantity is parsed from a string, it will remember the type of suffix it had, and will use the same type again when it is serialized.\n\nBefore serializing, Quantity will be put in \"canonical form\". This means that Exponent/suffix will be adjusted up or down (with a corresponding increase or decrease in Mantissa) such that:\n\n- No precision is lost - No fractional digits will be emitted - The exponent (or suffix) is as large as possible.\n\nThe sign will be omitted unless the number is negative.\n\nExamples:\n\n- 1.5 will be serialized as \"1500m\" - 1.5Gi will be serialized as \"1536Mi\"\n\nNote that the quantity will NEVER be internally represented by a floating point number. That is the whole point of this exercise.\n\nNon-canonical values will still parse as long as they are well formed, but will be re-emitted in their canonical form. (So always use canonical form, or don't diff.)\n\nThis format is intended to make it difficult to use these numbers without writing some sort of special handling code in the hopes that that will cause implementors to also use a fixed point implementation."
                                      nullable: true
                                      type: string
                                    selectors:
                                      description: A label selector is a label query over a set of resources. The result of matchLabels and matchExpressions are ANDed. An empty label selector matches all objects. A null label selector matches no objects.
                                      nullable: true
                                      properties:
                                        matchExpressions:
                                          description: matchExpressions is a list of label selector requirements. The requirements are ANDed.
                                          items:
                                            description: A label selector requirement is a selector that contains values, a key, and an operator that relates the key and values.
                                            properties:
                                              key:
                                                description: key is the label key that the selector applies to.
                                                type: string
                                              operator:
                                                description: operator represents a key's relationship to a set of values. Valid operators are In, NotIn, Exists and DoesNotExist.
                                                type: string
                                              values:
                                                description: values is an array of string values. If the operator is In or NotIn, the values array must be non-empty. If the operator is Exists or DoesNotExist, the values array must be empty. This array is replaced during a strategic merge patch.
                                                items:
                                                  type: string
                                                type: array
                                            required:
                                              - key
                                              - operator
                                            type: object
                                          type: array
                                        matchLabels:
                                          additionalProperties:
                                            type: string
                                          description: matchLabels is a map of {key,value} pairs. A single {key,value} in the matchLabels map is equivalent to an element of matchExpressions, whose key field is "key", the operator is "In", and the values array contains only "value". The requirements are ANDed.
                                          type: object
                                      type: object
                                    storageClass:
                                      nullable: true
                                      type: string
                                  type: object
                                flowfileRepo:
                                  default:
                                    capacity: null
                                  properties:
                                    capacity:
                                      description: "Quantity is a fixed-point representation of a number. It provides convenient marshaling/unmarshaling in JSON and YAML, in addition to String() and AsInt64() accessors.\n\nThe serialization format is:\n\n``` <quantity>        ::= <signedNumber><suffix>\n\n\t(Note that <suffix> may be empty, from the \"\" case in <decimalSI>.)\n\n<digit>           ::= 0 | 1 | ... | 9 <digits>          ::= <digit> | <digit><digits> <number>          ::= <digits> | <digits>.<digits> | <digits>. | .<digits> <sign>            ::= \"+\" | \"-\" <signedNumber>    ::= <number> | <sign><number> <suffix>          ::= <binarySI> | <decimalExponent> | <decimalSI> <binarySI>        ::= Ki | Mi | Gi | Ti | Pi | Ei\n\n\t(International System of units; See: http://physics.nist.gov/cuu/Units/binary.html)\n\n<decimalSI>       ::= m | \"\" | k | M | G | T | P | E\n\n\t(Note that 1024 = 1Ki but 1000 = 1k; I didn't choose the capitalization.)\n\n<decimalExponent> ::= \"e\" <signedNumber> | \"E\" <signedNumber> ```\n\nNo matter which of the three exponent forms is used, no quantity may represent a number greater than 2^63-1 in magnitude, nor may it have more than 3 decimal places. Numbers larger or more precise will be capped or rounded up. (E.g.: 0.1m will rounded up to 1m.) This may be extended in the future if we require larger or smaller quantities.\n\nWhen a Quantity is parsed from a string, it will remember the type of suffix it had, and will use the same type again when it is serialized.\n\nBefore serializing, Quantity will be put in \"canonical form\". This means that Exponent/suffix will be adjusted up or down (with a corresponding increase or decrease in Mantissa) such that:\n\n- No precision is lost - No fractional digits will be emitted - The exponent (or suffix) is as large as possible.\n\nThe sign will be omitted unless the number is negative.\n\nExamples:\n\n- 1.5 will be serialized as \"1500m\" - 1.5Gi will be serialized as \"1536Mi\"\n\nNote that the quantity will NEVER be internally represented by a floating point number. That is the whole point of this exercise.\n\nNon-canonical values will still parse as long as they are well formed, but will be re-emitted in their canonical form. (So always use canonical form, or don't diff.)\n\nThis format is intended to make it difficult to use these numbers without writing some sort of special handling code in the hopes that that will cause implementors to also use a fixed point implementation."
                                      nullable: true
                                      type: string
                                    selectors:
                                      description: A label selector is a label query over a set of resources. The result of matchLabels and matchExpressions are ANDed. An empty label selector matches all objects. A null label selector matches no objects.
                                      nullable: true
                                      properties:
                                        matchExpressions:
                                          description: matchExpressions is a list of label selector requirements. The requirements are ANDed.
                                          items:
                                            description: A label selector requirement is a selector that contains values, a key, and an operator that relates the key and values.
                                            properties:
                                              key:
                                                description: key is the label key that the selector applies to.
                                                type: string
                                              operator:
                                                description: operator represents a key's relationship to a set of values. Valid operators are In, NotIn, Exists and DoesNotExist.
                                                type: string
                                              values:
                                                description: values is an array of string values. If the operator is In or NotIn, the values array must be non-empty. If the operator is Exists or DoesNotExist, the values array must be empty. This array is replaced during a strategic merge patch.
                                                items:
                                                  type: string
                                                type: array
                                            required:
                                              - key
                                              - operator
                                            type: object
                                          type: array
                                        matchLabels:
                                          additionalProperties:
                                            type: string
                                          description: matchLabels is a map of {key,value} pairs. A single {key,value} in the matchLabels map is equivalent to an element of matchExpressions, whose key field is "key", the operator is "In", and the values array contains only "value". The requirements are ANDed.
                                          type: object
                                      type: object
                                    storageClass:
                                      nullable: true
                                      type: string
                                  type: object
                                provenanceRepo:
                                  default:
                                    capacity: null
                                  properties:
                                    capacity:
                                      description: "Quantity is a fixed-point representation of a number. It provides convenient marshaling/unmarshaling in JSON and YAML, in addition to String() and AsInt64() accessors.\n\nThe serialization format is:\n\n``` <quantity>        ::= <signedNumber><suffix>\n\n\t(Note that <suffix> may be empty, from the \"\" case in <decimalSI>.)\n\n<digit>           ::= 0 | 1 | ... | 9 <digits>          ::= <digit> | <digit><digits> <number>          ::= <digits> | <digits>.<digits> | <digits>. | .<digits> <sign>            ::= \"+\" | \"-\" <signedNumber>    ::= <number> | <sign><number> <suffix>          ::= <binarySI> | <decimalExponent> | <decimalSI> <binarySI>        ::= Ki | Mi | Gi | Ti | Pi | Ei\n\n\t(International System of units; See: http://physics.nist.gov/cuu/Units/binary.html)\n\n<decimalSI>       ::= m | \"\" | k | M | G | T | P | E\n\n\t(Note that 1024 = 1Ki but 1000 = 1k; I didn't choose the capitalization.)\n\n<decimalExponent> ::= \"e\" <signedNumber> | \"E\" <signedNumber> ```\n\nNo matter which of the three exponent forms is used, no quantity may represent a number greater than 2^63-1 in magnitude, nor may it have more than 3 decimal places. Numbers larger or more precise will be capped or rounded up. (E.g.: 0.1m will rounded up to 1m.) This may be extended in the future if we require larger or smaller quantities.\n\nWhen a Quantity is parsed from a string, it will remember the type of suffix it had, and will use the same type again when it is serialized.\n\nBefore serializing, Quantity will be put in \"canonical form\". This means that Exponent/suffix will be adjusted up or down (with a corresponding increase or decrease in Mantissa) such that:\n\n- No precision is lost - No fractional digits will be emitted - The exponent (or suffix) is as large as possible.\n\nThe sign will be omitted unless the number is negative.\n\nExamples:\n\n- 1.5 will be serialized as \"1500m\" - 1.5Gi will be serialized as \"1536Mi\"\n\nNote that the quantity will NEVER be internally represented by a floating point number. That is the whole point of this exercise.\n\nNon-canonical values will still parse as long as they are well formed, but will be re-emitted in their canonical form. (So always use canonical form, or don't diff.)\n\nThis format is intended to make it difficult to use these numbers without writing some sort of special handling code in the hopes that that will cause implementors to also use a fixed point implementation."
                                      nullable: true
                                      type: string
                                    selectors:
                                      description: A label selector is a label query over a set of resources. The result of matchLabels and matchExpressions are ANDed. An empty label selector matches all objects. A null label selector matches no objects.
                                      nullable: true
                                      properties:
                                        matchExpressions:
                                          description: matchExpressions is a list of label selector requirements. The requirements are ANDed.
                                          items:
                                            description: A label selector requirement is a selector that contains values, a key, and an operator that relates the key and values.
                                            properties:
                                              key:
                                                description: key is the label key that the selector applies to.
                                                type: string
                                              operator:
                                                description: operator represents a key's relationship to a set of values. Valid operators are In, NotIn, Exists and DoesNotExist.
                                                type: string
                                              values:
                                                description: values is an array of string values. If the operator is In or NotIn, the values array must be non-empty. If the operator is Exists or DoesNotExist, the values array must be empty. This array is replaced during a strategic merge patch.
                                                items:
                                                  type: string
                                                type: array
                                            required:
                                              - key
                                              - operator
                                            type: object
                                          type: array
                                        matchLabels:
                                          additionalProperties:
                                            type: string
                                          description: matchLabels is a map of {key,value} pairs. A single {key,value} in the matchLabels map is equivalent to an element of matchExpressions, whose key field is "key", the operator is "In", and the values array contains only "value". The requirements are ANDed.
                                          type: object
                                      type: object
                                    storageClass:
                                      nullable: true
                                      type: string
                                  type: object
                                stateRepo:
                                  default:
                                    capacity: null
                                  properties:
                                    capacity:
                                      description: "Quantity is a fixed-point representation of a number. It provides convenient marshaling/unmarshaling in JSON and YAML, in addition to String() and AsInt64() accessors.\n\nThe serialization format is:\n\n``` <quantity>        ::= <signedNumber><suffix>\n\n\t(Note that <suffix> may be empty, from the \"\" case in <decimalSI>.)\n\n<digit>           ::= 0 | 1 | ... | 9 <digits>          ::= <digit> | <digit><digits> <number>          ::= <digits> | <digits>.<digits> | <digits>. | .<digits> <sign>            ::= \"+\" | \"-\" <signedNumber>    ::= <number> | <sign><number> <suffix>          ::= <binarySI> | <decimalExponent> | <decimalSI> <binarySI>        ::= Ki | Mi | Gi | Ti | Pi | Ei\n\n\t(International System of units; See: http://physics.nist.gov/cuu/Units/binary.html)\n\n<decimalSI>       ::= m | \"\" | k | M | G | T | P | E\n\n\t(Note that 1024 = 1Ki but 1000 = 1k; I didn't choose the capitalization.)\n\n<decimalExponent> ::= \"e\" <signedNumber> | \"E\" <signedNumber> ```\n\nNo matter which of the three exponent forms is used, no quantity may represent a number greater than 2^63-1 in magnitude, nor may it have more than 3 decimal places. Numbers larger or more precise will be capped or rounded up. (E.g.: 0.1m will rounded up to 1m.) This may be extended in the future if we require larger or smaller quantities.\n\nWhen a Quantity is parsed from a string, it will remember the type of suffix it had, and will use the same type again when it is serialized.\n\nBefore serializing, Quantity will be put in \"canonical form\". This means that Exponent/suffix will be adjusted up or down (with a corresponding increase or decrease in Mantissa) such that:\n\n- No precision is lost - No fractional digits will be emitted - The exponent (or suffix) is as large as possible.\n\nThe sign will be omitted unless the number is negative.\n\nExamples:\n\n- 1.5 will be serialized as \"1500m\" - 1.5Gi will be serialized as \"1536Mi\"\n\nNote that the quantity will NEVER be internally represented by a floating point number. That is the whole point of this exercise.\n\nNon-canonical values will still parse as long as they are well formed, but will be re-emitted in their canonical form. (So always use canonical form, or don't diff.)\n\nThis format is intended to make it difficult to use these numbers without writing some sort of special handling code in the hopes that that will cause implementors to also use a fixed point implementation."
                                      nullable: true
                                      type: string
                                    selectors:
                                      description: A label selector is a label query over a set of resources. The result of matchLabels and matchExpressions are ANDed. An empty label selector matches all objects. A null label selector matches no objects.
                                      nullable: true
                                      properties:
                                        matchExpressions:
                                          description: matchExpressions is a list of label selector requirements. The requirements are ANDed.
                                          items:
                                            description: A label selector requirement is a selector that contains values, a key, and an operator that relates the key and values.
                                            properties:
                                              key:
                                                description: key is the label key that the selector applies to.
                                                type: string
                                              operator:
                                                description: operator represents a key's relationship to a set of values. Valid operators are In, NotIn, Exists and DoesNotExist.
                                                type: string
                                              values:
                                                description: values is an array of string values. If the operator is In or NotIn, the values array must be non-empty. If the operator is Exists or DoesNotExist, the values array must be empty. This array is replaced during a strategic merge patch.
                                                items:
                                                  type: string
                                                type: array
                                            required:
                                              - key
                                              - operator
                                            type: object
                                          type: array
                                        matchLabels:
                                          additionalProperties:
                                            type: string
                                          description: matchLabels is a map of {key,value} pairs. A single {key,value} in the matchLabels map is equivalent to an element of matchExpressions, whose key field is "key", the operator is "In", and the values array contains only "value". The requirements are ANDed.
                                          type: object
                                      type: object
                                    storageClass:
                                      nullable: true
                                      type: string
                                  type: object
                              type: object
                          type: object
                      type: object
                    configOverrides:
                      additionalProperties:
                        additionalProperties:
                          type: string
                        type: object
                      default: {}
                      type: object
                    envOverrides:
                      additionalProperties:
                        type: string
                      default: {}
                      type: object
                    roleGroups:
                      additionalProperties:
                        properties:
                          cliOverrides:
                            additionalProperties:
                              type: string
                            default: {}
                            type: object
                          config:
                            default: {}
                            properties:
                              affinity:
                                default:
                                  podAffinity: null
                                  podAntiAffinity: null
                                  nodeAffinity: null
                                  nodeSelector: null
                                properties:
                                  nodeAffinity:
                                    description: Node affinity is a group of node affinity scheduling rules.
                                    nullable: true
                                    properties:
                                      preferredDuringSchedulingIgnoredDuringExecution:
                                        description: The scheduler will prefer to schedule pods to nodes that satisfy the affinity expressions specified by this field, but it may choose a node that violates one or more of the expressions. The node that is most preferred is the one with the greatest sum of weights, i.e. for each node that meets all of the scheduling requirements (resource request, requiredDuringScheduling affinity expressions, etc.), compute a sum by iterating through the elements of this field and adding "weight" to the sum if the node matches the corresponding matchExpressions; the node(s) with the highest sum are the most preferred.
                                        items:
                                          description: An empty preferred scheduling term matches all objects with implicit weight 0 (i.e. it's a no-op). A null preferred scheduling term matches no objects (i.e. is also a no-op).
                                          properties:
                                            preference:
                                              description: A node selector term, associated with the corresponding weight.
                                              properties:
                                                matchExpressions:
                                                  description: A list of node selector requirements by node's labels.
                                                  items:
                                                    description: A node selector requirement is a selector that contains values, a key, and an operator that relates the key and values.
                                                    properties:
                                                      key:
                                                        description: The label key that the selector applies to.
                                                        type: string
                                                      operator:
                                                        description: |+
                                                          Represents a key's relationship to a set of values. Valid operators are In, NotIn, Exists, DoesNotExist. Gt, and Lt.

                                                        type: string
                                                      values:
                                                        description: An array of string values. If the operator is In or NotIn, the values array must be non-empty. If the operator is Exists or DoesNotExist, the values array must be empty. If the operator is Gt or Lt, the values array must have a single element, which will be interpreted as an integer. This array is replaced during a strategic merge patch.
                                                        items:
                                                          type: string
                                                        type: array
                                                    required:
                                                      - key
                                                      - operator
                                                    type: object
                                                  type: array
                                                matchFields:
                                                  description: A list of node selector requirements by node's fields.
                                                  items:
                                                    description: A node selector requirement is a selector that contains values, a key, and an operator that relates the key and values.
                                                    properties:
                                                      key:
                                                        description: The label key that the selector applies to.
                                                        type: string
                                                      operator:
                                                        description: |+
                                                          Represents a key's relationship to a set of values. Valid operators are In, NotIn, Exists, DoesNotExist. Gt, and Lt.

                                                        type: string
                                                      values:
                                                        description: An array of string values. If the operator is In or NotIn, the values array must be non-empty. If the operator is Exists or DoesNotExist, the values array must be empty. If the operator is Gt or Lt, the values array must have a single element, which will be interpreted as an integer. This array is replaced during a strategic merge patch.
                                                        items:
                                                          type: string
                                                        type: array
                                                    required:
                                                      - key
                                                      - operator
                                                    type: object
                                                  type: array
                                              type: object
                                            weight:
                                              description: Weight associated with matching the corresponding nodeSelectorTerm, in the range 1-100.
                                              format: int32
                                              type: integer
                                          required:
                                            - preference
                                            - weight
                                          type: object
                                        type: array
                                      requiredDuringSchedulingIgnoredDuringExecution:
                                        description: If the affinity requirements specified by this field are not met at scheduling time, the pod will not be scheduled onto the node. If the affinity requirements specified by this field cease to be met at some point during pod execution (e.g. due to an update), the system may or may not try to eventually evict the pod from its node.
                                        properties:
                                          nodeSelectorTerms:
                                            description: Required. A list of node selector terms. The terms are ORed.
                                            items:
                                              description: A null or empty node selector term matches no objects. The requirements of them are ANDed. The TopologySelectorTerm type implements a subset of the NodeSelectorTerm.
                                              properties:
                                                matchExpressions:
                                                  description: A list of node selector requirements by node's labels.
                                                  items:
                                                    description: A node selector requirement is a selector that contains values, a key, and an operator that relates the key and values.
                                                    properties:
                                                      key:
                                                        description: The label key that the selector applies to.
                                                        type: string
                                                      operator:
                                                        description: |+
                                                          Represents a key's relationship to a set of values. Valid operators are In, NotIn, Exists, DoesNotExist. Gt, and Lt.

                                                        type: string
                                                      values:
                                                        description: An array of string values. If the operator is In or NotIn, the values array must be non-empty. If the operator is Exists or DoesNotExist, the values array must be empty. If the operator is Gt or Lt, the values array must have a single element, which will be interpreted as an integer. This array is replaced during a strategic merge patch.
                                                        items:
                                                          type: string
                                                        type: array
                                                    required:
                                                      - key
                                                      - operator
                                                    type: object
                                                  type: array
                                                matchFields:
                                                  description: A list of node selector requirements by node's fields.
                                                  items:
                                                    description: A node selector requirement is a selector that contains values, a key, and an operator that relates the key and values.
                                                    properties:
                                                      key:
                                                        description: The label key that the selector applies to.
                                                        type: string
                                                      operator:
                                                        description: |+
                                                          Represents a key's relationship to a set of values. Valid operators are In, NotIn, Exists, DoesNotExist. Gt, and Lt.

                                                        type: string
                                                      values:
                                                        description: An array of string values. If the operator is In or NotIn, the values array must be non-empty. If the operator is Exists or DoesNotExist, the values array must be empty. If the operator is Gt or Lt, the values array must have a single element, which will be interpreted as an integer. This array is replaced during a strategic merge patch.
                                                        items:
                                                          type: string
                                                        type: array
                                                    required:
                                                      - key
                                                      - operator
                                                    type: object
                                                  type: array
                                              type: object
                                            type: array
                                        required:
                                          - nodeSelectorTerms
                                        type: object
                                    type: object
                                  nodeSelector:
                                    nullable: true
                                    type: object
                                  podAffinity:
                                    description: Pod affinity is a group of inter pod affinity scheduling rules.
                                    nullable: true
                                    properties:
                                      preferredDuringSchedulingIgnoredDuringExecution:
                                        description: The scheduler will prefer to schedule pods to nodes that satisfy the affinity expressions specified by this field, but it may choose a node that violates one or more of the expressions. The node that is most preferred is the one with the greatest sum of weights, i.e. for each node that meets all of the scheduling requirements (resource request, requiredDuringScheduling affinity expressions, etc.), compute a sum by iterating through the elements of this field and adding "weight" to the sum if the node has pods which matches the corresponding podAffinityTerm; the node(s) with the highest sum are the most preferred.
                                        items:
                                          description: The weights of all of the matched WeightedPodAffinityTerm fields are added per-node to find the most preferred node(s)
                                          properties:
                                            podAffinityTerm:
                                              description: Required. A pod affinity term, associated with the corresponding weight.
                                              properties:
                                                labelSelector:
                                                  description: A label query over a set of resources, in this case pods.
                                                  properties:
                                                    matchExpressions:
                                                      description: matchExpressions is a list of label selector requirements. The requirements are ANDed.
                                                      items:
                                                        description: A label selector requirement is a selector that contains values, a key, and an operator that relates the key and values.
                                                        properties:
                                                          key:
                                                            description: key is the label key that the selector applies to.
                                                            type: string
                                                          operator:
                                                            description: operator represents a key's relationship to a set of values. Valid operators are In, NotIn, Exists and DoesNotExist.
                                                            type: string
                                                          values:
                                                            description: values is an array of string values. If the operator is In or NotIn, the values array must be non-empty. If the operator is Exists or DoesNotExist, the values array must be empty. This array is replaced during a strategic merge patch.
                                                            items:
                                                              type: string
                                                            type: array
                                                        required:
                                                          - key
                                                          - operator
                                                        type: object
                                                      type: array
                                                    matchLabels:
                                                      additionalProperties:
                                                        type: string
                                                      description: matchLabels is a map of {key,value} pairs. A single {key,value} in the matchLabels map is equivalent to an element of matchExpressions, whose key field is "key", the operator is "In", and the values array contains only "value". The requirements are ANDed.
                                                      type: object
                                                  type: object
                                                namespaceSelector:
                                                  description: A label query over the set of namespaces that the term applies to. The term is applied to the union of the namespaces selected by this field and the ones listed in the namespaces field. null selector and null or empty namespaces list means "this pod's namespace". An empty selector ({}) matches all namespaces.
                                                  properties:
                                                    matchExpressions:
                                                      description: matchExpressions is a list of label selector requirements. The requirements are ANDed.
                                                      items:
                                                        description: A label selector requirement is a selector that contains values, a key, and an operator that relates the key and values.
                                                        properties:
                                                          key:
                                                            description: key is the label key that the selector applies to.
                                                            type: string
                                                          operator:
                                                            description: operator represents a key's relationship to a set of values. Valid operators are In, NotIn, Exists and DoesNotExist.
                                                            type: string
                                                          values:
                                                            description: values is an array of string values. If the operator is In or NotIn, the values array must be non-empty. If the operator is Exists or DoesNotExist, the values array must be empty. This array is replaced during a strategic merge patch.
                                                            items:
                                                              type: string
                                                            type: array
                                                        required:
                                                          - key
                                                          - operator
                                                        type: object
                                                      type: array
                                                    matchLabels:
                                                      additionalProperties:
                                                        type: string
                                                      description: matchLabels is a map of {key,value} pairs. A single {key,value} in the matchLabels map is equivalent to an element of matchExpressions, whose key field is "key", the operator is "In", and the values array contains only "value". The requirements are ANDed.
                                                      type: object
                                                  type: object
                                                namespaces:
                                                  description: namespaces specifies a static list of namespace names that the term applies to. The term is applied to the union of the namespaces listed in this field and the ones selected by namespaceSelector. null or empty namespaces list and null namespaceSelector means "this pod's namespace".
                                                  items:
                                                    type: string
                                                  type: array
                                                topologyKey:
                                                  description: This pod should be co-located (affinity) or not co-located (anti-affinity) with the pods matching the labelSelector in the specified namespaces, where co-located is defined as running on a node whose value of the label with key topologyKey matches that of any node on which any of the selected pods is running. Empty topologyKey is not allowed.
                                                  type: string
                                              required:
                                                - topologyKey
                                              type: object
                                            weight:
                                              description: weight associated with matching the corresponding podAffinityTerm, in the range 1-100.
                                              format: int32
                                              type: integer
                                          required:
                                            - podAffinityTerm
                                            - weight
                                          type: object
                                        type: array
                                      requiredDuringSchedulingIgnoredDuringExecution:
                                        description: If the affinity requirements specified by this field are not met at scheduling time, the pod will not be scheduled onto the node. If the affinity requirements specified by this field cease to be met at some point during pod execution (e.g. due to a pod label update), the system may or may not try to eventually evict the pod from its node. When there are multiple elements, the lists of nodes corresponding to each podAffinityTerm are intersected, i.e. all terms must be satisfied.
                                        items:
                                          description: Defines a set of pods (namely those matching the labelSelector relative to the given namespace(s)) that this pod should be co-located (affinity) or not co-located (anti-affinity) with, where co-located is defined as running on a node whose value of the label with key <topologyKey> matches that of any node on which a pod of the set of pods is running
                                          properties:
                                            labelSelector:
                                              description: A label query over a set of resources, in this case pods.
                                              properties:
                                                matchExpressions:
                                                  description: matchExpressions is a list of label selector requirements. The requirements are ANDed.
                                                  items:
                                                    description: A label selector requirement is a selector that contains values, a key, and an operator that relates the key and values.
                                                    properties:
                                                      key:
                                                        description: key is the label key that the selector applies to.
                                                        type: string
                                                      operator:
                                                        description: operator represents a key's relationship to a set of values. Valid operators are In, NotIn, Exists and DoesNotExist.
                                                        type: string
                                                      values:
                                                        description: values is an array of string values. If the operator is In or NotIn, the values array must be non-empty. If the operator is Exists or DoesNotExist, the values array must be empty. This array is replaced during a strategic merge patch.
                                                        items:
                                                          type: string
                                                        type: array
                                                    required:
                                                      - key
                                                      - operator
                                                    type: object
                                                  type: array
                                                matchLabels:
                                                  additionalProperties:
                                                    type: string
                                                  description: matchLabels is a map of {key,value} pairs. A single {key,value} in the matchLabels map is equivalent to an element of matchExpressions, whose key field is "key", the operator is "In", and the values array contains only "value". The requirements are ANDed.
                                                  type: object
                                              type: object
                                            namespaceSelector:
                                              description: A label query over the set of namespaces that the term applies to. The term is applied to the union of the namespaces selected by this field and the ones listed in the namespaces field. null selector and null or empty namespaces list means "this pod's namespace". An empty selector ({}) matches all namespaces.
                                              properties:
                                                matchExpressions:
                                                  description: matchExpressions is a list of label selector requirements. The requirements are ANDed.
                                                  items:
                                                    description: A label selector requirement is a selector that contains values, a key, and an operator that relates the key and values.
                                                    properties:
                                                      key:
                                                        description: key is the label key that the selector applies to.
                                                        type: string
                                                      operator:
                                                        description: operator represents a key's relationship to a set of values. Valid operators are In, NotIn, Exists and DoesNotExist.
                                                        type: string
                                                      values:
                                                        description: values is an array of string values. If the operator is In or NotIn, the values array must be non-empty. If the operator is Exists or DoesNotExist, the values array must be empty. This array is replaced during a strategic merge patch.
                                                        items:
                                                          type: string
                                                        type: array
                                                    required:
                                                      - key
                                                      - operator
                                                    type: object
                                                  type: array
                                                matchLabels:
                                                  additionalProperties:
                                                    type: string
                                                  description: matchLabels is a map of {key,value} pairs. A single {key,value} in the matchLabels map is equivalent to an element of matchExpressions, whose key field is "key", the operator is "In", and the values array contains only "value". The requirements are ANDed.
                                                  type: object
                                              type: object
                                            namespaces:
                                              description: namespaces specifies a static list of namespace names that the term applies to. The term is applied to the union of the namespaces listed in this field and the ones selected by namespaceSelector. null or empty namespaces list and null namespaceSelector means "this pod's namespace".
                                              items:
                                                type: string
                                              type: array
                                            topologyKey:
                                              description: This pod should be co-located (affinity) or not co-located (anti-affinity) with the pods matching the labelSelector in the specified namespaces, where co-located is defined as running on a node whose value of the label with key topologyKey matches that of any node on which any of the selected pods is running. Empty topologyKey is not allowed.
                                              type: string
                                          required:
                                            - topologyKey
                                          type: object
                                        type: array
                                    type: object
                                  podAntiAffinity:
                                    description: Pod anti affinity is a group of inter pod anti affinity scheduling rules.
                                    nullable: true
                                    properties:
                                      preferredDuringSchedulingIgnoredDuringExecution:
                                        description: The scheduler will prefer to schedule pods to nodes that satisfy the anti-affinity expressions specified by this field, but it may choose a node that violates one or more of the expressions. The node that is most preferred is the one with the greatest sum of weights, i.e. for each node that meets all of the scheduling requirements (resource request, requiredDuringScheduling anti-affinity expressions, etc.), compute a sum by iterating through the elements of this field and adding "weight" to the sum if the node has pods which matches the corresponding podAffinityTerm; the node(s) with the highest sum are the most preferred.
                                        items:
                                          description: The weights of all of the matched WeightedPodAffinityTerm fields are added per-node to find the most preferred node(s)
                                          properties:
                                            podAffinityTerm:
                                              description: Required. A pod affinity term, associated with the corresponding weight.
                                              properties:
                                                labelSelector:
                                                  description: A label query over a set of resources, in this case pods.
                                                  properties:
                                                    matchExpressions:
                                                      description: matchExpressions is a list of label selector requirements. The requirements are ANDed.
                                                      items:
                                                        description: A label selector requirement is a selector that contains values, a key, and an operator that relates the key and values.
                                                        properties:
                                                          key:
                                                            description: key is the label key that the selector applies to.
                                                            type: string
                                                          operator:
                                                            description: operator represents a key's relationship to a set of values. Valid operators are In, NotIn, Exists and DoesNotExist.
                                                            type: string
                                                          values:
                                                            description: values is an array of string values. If the operator is In or NotIn, the values array must be non-empty. If the operator is Exists or DoesNotExist, the values array must be empty. This array is replaced during a strategic merge patch.
                                                            items:
                                                              type: string
                                                            type: array
                                                        required:
                                                          - key
                                                          - operator
                                                        type: object
                                                      type: array
                                                    matchLabels:
                                                      additionalProperties:
                                                        type: string
                                                      description: matchLabels is a map of {key,value} pairs. A single {key,value} in the matchLabels map is equivalent to an element of matchExpressions, whose key field is "key", the operator is "In", and the values array contains only "value". The requirements are ANDed.
                                                      type: object
                                                  type: object
                                                namespaceSelector:
                                                  description: A label query over the set of namespaces that the term applies to. The term is applied to the union of the namespaces selected by this field and the ones listed in the namespaces field. null selector and null or empty namespaces list means "this pod's namespace". An empty selector ({}) matches all namespaces.
                                                  properties:
                                                    matchExpressions:
                                                      description: matchExpressions is a list of label selector requirements. The requirements are ANDed.
                                                      items:
                                                        description: A label selector requirement is a selector that contains values, a key, and an operator that relates the key and values.
                                                        properties:
                                                          key:
                                                            description: key is the label key that the selector applies to.
                                                            type: string
                                                          operator:
                                                            description: operator represents a key's relationship to a set of values. Valid operators are In, NotIn, Exists and DoesNotExist.
                                                            type: string
                                                          values:
                                                            description: values is an array of string values. If the operator is In or NotIn, the values array must be non-empty. If the operator is Exists or DoesNotExist, the values array must be empty. This array is replaced during a strategic merge patch.
                                                            items:
                                                              type: string
                                                            type: array
                                                        required:
                                                          - key
                                                          - operator
                                                        type: object
                                                      type: array
                                                    matchLabels:
                                                      additionalProperties:
                                                        type: string
                                                      description: matchLabels is a map of {key,value} pairs. A single {key,value} in the matchLabels map is equivalent to an element of matchExpressions, whose key field is "key", the operator is "In", and the values array contains only "value". The requirements are ANDed.
                                                      type: object
                                                  type: object
                                                namespaces:
                                                  description: namespaces specifies a static list of namespace names that the term applies to. The term is applied to the union of the namespaces listed in this field and the ones selected by namespaceSelector. null or empty namespaces list and null namespaceSelector means "this pod's namespace".
                                                  items:
                                                    type: string
                                                  type: array
                                                topologyKey:
                                                  description: This pod should be co-located (affinity) or not co-located (anti-affinity) with the pods matching the labelSelector in the specified namespaces, where co-located is defined as running on a node whose value of the label with key topologyKey matches that of any node on which any of the selected pods is running. Empty topologyKey is not allowed.
                                                  type: string
                                              required:
                                                - topologyKey
                                              type: object
                                            weight:
                                              description: weight associated with matching the corresponding podAffinityTerm, in the range 1-100.
                                              format: int32
                                              type: integer
                                          required:
                                            - podAffinityTerm
                                            - weight
                                          type: object
                                        type: array
                                      requiredDuringSchedulingIgnoredDuringExecution:
                                        description: If the anti-affinity requirements specified by this field are not met at scheduling time, the pod will not be scheduled onto the node. If the anti-affinity requirements specified by this field cease to be met at some point during pod execution (e.g. due to a pod label update), the system may or may not try to eventually evict the pod from its node. When there are multiple elements, the lists of nodes corresponding to each podAffinityTerm are intersected, i.e. all terms must be satisfied.
                                        items:
                                          description: Defines a set of pods (namely those matching the labelSelector relative to the given namespace(s)) that this pod should be co-located (affinity) or not co-located (anti-affinity) with, where co-located is defined as running on a node whose value of the label with key <topologyKey> matches that of any node on which a pod of the set of pods is running
                                          properties:
                                            labelSelector:
                                              description: A label query over a set of resources, in this case pods.
                                              properties:
                                                matchExpressions:
                                                  description: matchExpressions is a list of label selector requirements. The requirements are ANDed.
                                                  items:
                                                    description: A label selector requirement is a selector that contains values, a key, and an operator that relates the key and values.
                                                    properties:
                                                      key:
                                                        description: key is the label key that the selector applies to.
                                                        type: string
                                                      operator:
                                                        description: operator represents a key's relationship to a set of values. Valid operators are In, NotIn, Exists and DoesNotExist.
                                                        type: string
                                                      values:
                                                        description: values is an array of string values. If the operator is In or NotIn, the values array must be non-empty. If the operator is Exists or DoesNotExist, the values array must be empty. This array is replaced during a strategic merge patch.
                                                        items:
                                                          type: string
                                                        type: array
                                                    required:
                                                      - key
                                                      - operator
                                                    type: object
                                                  type: array
                                                matchLabels:
                                                  additionalProperties:
                                                    type: string
                                                  description: matchLabels is a map of {key,value} pairs. A single {key,value} in the matchLabels map is equivalent to an element of matchExpressions, whose key field is "key", the operator is "In", and the values array contains only "value". The requirements are ANDed.
                                                  type: object
                                              type: object
                                            namespaceSelector:
                                              description: A label query over the set of namespaces that the term applies to. The term is applied to the union of the namespaces selected by this field and the ones listed in the namespaces field. null selector and null or empty namespaces list means "this pod's namespace". An empty selector ({}) matches all namespaces.
                                              properties:
                                                matchExpressions:
                                                  description: matchExpressions is a list of label selector requirements. The requirements are ANDed.
                                                  items:
                                                    description: A label selector requirement is a selector that contains values, a key, and an operator that relates the key and values.
                                                    properties:
                                                      key:
                                                        description: key is the label key that the selector applies to.
                                                        type: string
                                                      operator:
                                                        description: operator represents a key's relationship to a set of values. Valid operators are In, NotIn, Exists and DoesNotExist.
                                                        type: string
                                                      values:
                                                        description: values is an array of string values. If the operator is In or NotIn, the values array must be non-empty. If the operator is Exists or DoesNotExist, the values array must be empty. This array is replaced during a strategic merge patch.
                                                        items:
                                                          type: string
                                                        type: array
                                                    required:
                                                      - key
                                                      - operator
                                                    type: object
                                                  type: array
                                                matchLabels:
                                                  additionalProperties:
                                                    type: string
                                                  description: matchLabels is a map of {key,value} pairs. A single {key,value} in the matchLabels map is equivalent to an element of matchExpressions, whose key field is "key", the operator is "In", and the values array contains only "value". The requirements are ANDed.
                                                  type: object
                                              type: object
                                            namespaces:
                                              description: namespaces specifies a static list of namespace names that the term applies to. The term is applied to the union of the namespaces listed in this field and the ones selected by namespaceSelector. null or empty namespaces list and null namespaceSelector means "this pod's namespace".
                                              items:
                                                type: string
                                              type: array
                                            topologyKey:
                                              description: This pod should be co-located (affinity) or not co-located (anti-affinity) with the pods matching the labelSelector in the specified namespaces, where co-located is defined as running on a node whose value of the label with key topologyKey matches that of any node on which any of the selected pods is running. Empty topologyKey is not allowed.
                                              type: string
                                          required:
                                            - topologyKey
                                          type: object
                                        type: array
                                    type: object
                                type: object
                              logging:
                                default:
                                  enableVectorAgent: null
                                  containers: {}
                                properties:
                                  containers:
                                    additionalProperties:
                                      anyOf:
                                        - required:
                                            - custom
                                        - {}
                                      description: Fragment derived from `ContainerLogConfigChoice`
                                      properties:
                                        console:
                                          nullable: true
                                          properties:
                                            level:
                                              description: Log levels
                                              enum:
                                                - TRACE
                                                - DEBUG
                                                - INFO
                                                - WARN
                                                - ERROR
                                                - FATAL
                                                - NONE
                                              nullable: true
                                              type: string
                                          type: object
                                        custom:
                                          description: Custom log configuration provided in a ConfigMap
                                          properties:
                                            configMap:
                                              nullable: true
                                              type: string
                                          type: object
                                        file:
                                          nullable: true
                                          properties:
                                            level:
                                              description: Log levels
                                              enum:
                                                - TRACE
                                                - DEBUG
                                                - INFO
                                                - WARN
                                                - ERROR
                                                - FATAL
                                                - NONE
                                              nullable: true
                                              type: string
                                          type: object
                                        loggers:
                                          additionalProperties:
                                            properties:
                                              level:
                                                description: Log levels
                                                enum:
                                                  - TRACE
                                                  - DEBUG
                                                  - INFO
                                                  - WARN
                                                  - ERROR
                                                  - FATAL
                                                  - NONE
                                                nullable: true
                                                type: string
                                            type: object
                                          default: {}
                                          type: object
                                      type: object
                                    type: object
                                  enableVectorAgent:
                                    nullable: true
                                    type: boolean
                                type: object
                              resources:
                                default:
                                  memory:
                                    limit: null
                                    runtimeLimits: {}
                                  cpu:
                                    min: null
                                    max: null
                                  storage:
                                    flowfileRepo:
                                      capacity: null
                                    provenanceRepo:
                                      capacity: null
                                    databaseRepo:
                                      capacity: null
                                    contentRepo:
                                      capacity: null
                                    stateRepo:
                                      capacity: null
                                properties:
                                  cpu:
                                    default:
                                      min: null
                                      max: null
                                    properties:
                                      max:
                                        description: "Quantity is a fixed-point representation of a number. It provides convenient marshaling/unmarshaling in JSON and YAML, in addition to String() and AsInt64() accessors.\n\nThe serialization format is:\n\n``` <quantity>        ::= <signedNumber><suffix>\n\n\t(Note that <suffix> may be empty, from the \"\" case in <decimalSI>.)\n\n<digit>           ::= 0 | 1 | ... | 9 <digits>          ::= <digit> | <digit><digits> <number>          ::= <digits> | <digits>.<digits> | <digits>. | .<digits> <sign>            ::= \"+\" | \"-\" <signedNumber>    ::= <number> | <sign><number> <suffix>          ::= <binarySI> | <decimalExponent> | <decimalSI> <binarySI>        ::= Ki | Mi | Gi | Ti | Pi | Ei\n\n\t(International System of units; See: http://physics.nist.gov/cuu/Units/binary.html)\n\n<decimalSI>       ::= m | \"\" | k | M | G | T | P | E\n\n\t(Note that 1024 = 1Ki but 1000 = 1k; I didn't choose the capitalization.)\n\n<decimalExponent> ::= \"e\" <signedNumber> | \"E\" <signedNumber> ```\n\nNo matter which of the three exponent forms is used, no quantity may represent a number greater than 2^63-1 in magnitude, nor may it have more than 3 decimal places. Numbers larger or more precise will be capped or rounded up. (E.g.: 0.1m will rounded up to 1m.) This may be extended in the future if we require larger or smaller quantities.\n\nWhen a Quantity is parsed from a string, it will remember the type of suffix it had, and will use the same type again when it is serialized.\n\nBefore serializing, Quantity will be put in \"canonical form\". This means that Exponent/suffix will be adjusted up or down (with a corresponding increase or decrease in Mantissa) such that:\n\n- No precision is lost - No fractional digits will be emitted - The exponent (or suffix) is as large as possible.\n\nThe sign will be omitted unless the number is negative.\n\nExamples:\n\n- 1.5 will be serialized as \"1500m\" - 1.5Gi will be serialized as \"1536Mi\"\n\nNote that the quantity will NEVER be internally represented by a floating point number. That is the whole point of this exercise.\n\nNon-canonical values will still parse as long as they are well formed, but will be re-emitted in their canonical form. (So always use canonical form, or don't diff.)\n\nThis format is intended to make it difficult to use these numbers without writing some sort of special handling code in the hopes that that will cause implementors to also use a fixed point implementation."
                                        nullable: true
                                        type: string
                                      min:
                                        description: "Quantity is a fixed-point representation of a number. It provides convenient marshaling/unmarshaling in JSON and YAML, in addition to String() and AsInt64() accessors.\n\nThe serialization format is:\n\n``` <quantity>        ::= <signedNumber><suffix>\n\n\t(Note that <suffix> may be empty, from the \"\" case in <decimalSI>.)\n\n<digit>           ::= 0 | 1 | ... | 9 <digits>          ::= <digit> | <digit><digits> <number>          ::= <digits> | <digits>.<digits> | <digits>. | .<digits> <sign>            ::= \"+\" | \"-\" <signedNumber>    ::= <number> | <sign><number> <suffix>          ::= <binarySI> | <decimalExponent> | <decimalSI> <binarySI>        ::= Ki | Mi | Gi | Ti | Pi | Ei\n\n\t(International System of units; See: http://physics.nist.gov/cuu/Units/binary.html)\n\n<decimalSI>       ::= m | \"\" | k | M | G | T | P | E\n\n\t(Note that 1024 = 1Ki but 1000 = 1k; I didn't choose the capitalization.)\n\n<decimalExponent> ::= \"e\" <signedNumber> | \"E\" <signedNumber> ```\n\nNo matter which of the three exponent forms is used, no quantity may represent a number greater than 2^63-1 in magnitude, nor may it have more than 3 decimal places. Numbers larger or more precise will be capped or rounded up. (E.g.: 0.1m will rounded up to 1m.) This may be extended in the future if we require larger or smaller quantities.\n\nWhen a Quantity is parsed from a string, it will remember the type of suffix it had, and will use the same type again when it is serialized.\n\nBefore serializing, Quantity will be put in \"canonical form\". This means that Exponent/suffix will be adjusted up or down (with a corresponding increase or decrease in Mantissa) such that:\n\n- No precision is lost - No fractional digits will be emitted - The exponent (or suffix) is as large as possible.\n\nThe sign will be omitted unless the number is negative.\n\nExamples:\n\n- 1.5 will be serialized as \"1500m\" - 1.5Gi will be serialized as \"1536Mi\"\n\nNote that the quantity will NEVER be internally represented by a floating point number. That is the whole point of this exercise.\n\nNon-canonical values will still parse as long as they are well formed, but will be re-emitted in their canonical form. (So always use canonical form, or don't diff.)\n\nThis format is intended to make it difficult to use these numbers without writing some sort of special handling code in the hopes that that will cause implementors to also use a fixed point implementation."
                                        nullable: true
                                        type: string
                                    type: object
                                  memory:
                                    properties:
                                      limit:
                                        description: "Quantity is a fixed-point representation of a number. It provides convenient marshaling/unmarshaling in JSON and YAML, in addition to String() and AsInt64() accessors.\n\nThe serialization format is:\n\n``` <quantity>        ::= <signedNumber><suffix>\n\n\t(Note that <suffix> may be empty, from the \"\" case in <decimalSI>.)\n\n<digit>           ::= 0 | 1 | ... | 9 <digits>          ::= <digit> | <digit><digits> <number>          ::= <digits> | <digits>.<digits> | <digits>. | .<digits> <sign>            ::= \"+\" | \"-\" <signedNumber>    ::= <number> | <sign><number> <suffix>          ::= <binarySI> | <decimalExponent> | <decimalSI> <binarySI>        ::= Ki | Mi | Gi | Ti | Pi | Ei\n\n\t(International System of units; See: http://physics.nist.gov/cuu/Units/binary.html)\n\n<decimalSI>       ::= m | \"\" | k | M | G | T | P | E\n\n\t(Note that 1024 = 1Ki but 1000 = 1k; I didn't choose the capitalization.)\n\n<decimalExponent> ::= \"e\" <signedNumber> | \"E\" <signedNumber> ```\n\nNo matter which of the three exponent forms is used, no quantity may represent a number greater than 2^63-1 in magnitude, nor may it have more than 3 decimal places. Numbers larger or more precise will be capped or rounded up. (E.g.: 0.1m will rounded up to 1m.) This may be extended in the future if we require larger or smaller quantities.\n\nWhen a Quantity is parsed from a string, it will remember the type of suffix it had, and will use the same type again when it is serialized.\n\nBefore serializing, Quantity will be put in \"canonical form\". This means that Exponent/suffix will be adjusted up or down (with a corresponding increase or decrease in Mantissa) such that:\n\n- No precision is lost - No fractional digits will be emitted - The exponent (or suffix) is as large as possible.\n\nThe sign will be omitted unless the number is negative.\n\nExamples:\n\n- 1.5 will be serialized as \"1500m\" - 1.5Gi will be serialized as \"1536Mi\"\n\nNote that the quantity will NEVER be internally represented by a floating point number. That is the whole point of this exercise.\n\nNon-canonical values will still parse as long as they are well formed, but will be re-emitted in their canonical form. (So always use canonical form, or don't diff.)\n\nThis format is intended to make it difficult to use these numbers without writing some sort of special handling code in the hopes that that will cause implementors to also use a fixed point implementation."
                                        nullable: true
                                        type: string
                                      runtimeLimits:
                                        type: object
                                    type: object
                                  storage:
                                    properties:
                                      contentRepo:
                                        default:
                                          capacity: null
                                        properties:
                                          capacity:
                                            description: "Quantity is a fixed-point representation of a number. It provides convenient marshaling/unmarshaling in JSON and YAML, in addition to String() and AsInt64() accessors.\n\nThe serialization format is:\n\n``` <quantity>        ::= <signedNumber><suffix>\n\n\t(Note that <suffix> may be empty, from the \"\" case in <decimalSI>.)\n\n<digit>           ::= 0 | 1 | ... | 9 <digits>          ::= <digit> | <digit><digits> <number>          ::= <digits> | <digits>.<digits> | <digits>. | .<digits> <sign>            ::= \"+\" | \"-\" <signedNumber>    ::= <number> | <sign><number> <suffix>          ::= <binarySI> | <decimalExponent> | <decimalSI> <binarySI>        ::= Ki | Mi | Gi | Ti | Pi | Ei\n\n\t(International System of units; See: http://physics.nist.gov/cuu/Units/binary.html)\n\n<decimalSI>       ::= m | \"\" | k | M | G | T | P | E\n\n\t(Note that 1024 = 1Ki but 1000 = 1k; I didn't choose the capitalization.)\n\n<decimalExponent> ::= \"e\" <signedNumber> | \"E\" <signedNumber> ```\n\nNo matter which of the three exponent forms is used, no quantity may represent a number greater than 2^63-1 in magnitude, nor may it have more than 3 decimal places. Numbers larger or more precise will be capped or rounded up. (E.g.: 0.1m will rounded up to 1m.) This may be extended in the future if we require larger or smaller quantities.\n\nWhen a Quantity is parsed from a string, it will remember the type of suffix it had, and will use the same type again when it is serialized.\n\nBefore serializing, Quantity will be put in \"canonical form\". This means that Exponent/suffix will be adjusted up or down (with a corresponding increase or decrease in Mantissa) such that:\n\n- No precision is lost - No fractional digits will be emitted - The exponent (or suffix) is as large as possible.\n\nThe sign will be omitted unless the number is negative.\n\nExamples:\n\n- 1.5 will be serialized as \"1500m\" - 1.5Gi will be serialized as \"1536Mi\"\n\nNote that the quantity will NEVER be internally represented by a floating point number. That is the whole point of this exercise.\n\nNon-canonical values will still parse as long as they are well formed, but will be re-emitted in their canonical form. (So always use canonical form, or don't diff.)\n\nThis format is intended to make it difficult to use these numbers without writing some sort of special handling code in the hopes that that will cause implementors to also use a fixed point implementation."
                                            nullable: true
                                            type: string
                                          selectors:
                                            description: A label selector is a label query over a set of resources. The result of matchLabels and matchExpressions are ANDed. An empty label selector matches all objects. A null label selector matches no objects.
                                            nullable: true
                                            properties:
                                              matchExpressions:
                                                description: matchExpressions is a list of label selector requirements. The requirements are ANDed.
                                                items:
                                                  description: A label selector requirement is a selector that contains values, a key, and an operator that relates the key and values.
                                                  properties:
                                                    key:
                                                      description: key is the label key that the selector applies to.
                                                      type: string
                                                    operator:
                                                      description: operator represents a key's relationship to a set of values. Valid operators are In, NotIn, Exists and DoesNotExist.
                                                      type: string
                                                    values:
                                                      description: values is an array of string values. If the operator is In or NotIn, the values array must be non-empty. If the operator is Exists or DoesNotExist, the values array must be empty. This array is replaced during a strategic merge patch.
                                                      items:
                                                        type: string
                                                      type: array
                                                  required:
                                                    - key
                                                    - operator
                                                  type: object
                                                type: array
                                              matchLabels:
                                                additionalProperties:
                                                  type: string
                                                description: matchLabels is a map of {key,value} pairs. A single {key,value} in the matchLabels map is equivalent to an element of matchExpressions, whose key field is "key", the operator is "In", and the values array contains only "value". The requirements are ANDed.
                                                type: object
                                            type: object
                                          storageClass:
                                            nullable: true
                                            type: string
                                        type: object
                                      databaseRepo:
                                        default:
                                          capacity: null
                                        properties:
                                          capacity:
                                            description: "Quantity is a fixed-point representation of a number. It provides convenient marshaling/unmarshaling in JSON and YAML, in addition to String() and AsInt64() accessors.\n\nThe serialization format is:\n\n``` <quantity>        ::= <signedNumber><suffix>\n\n\t(Note that <suffix> may be empty, from the \"\" case in <decimalSI>.)\n\n<digit>           ::= 0 | 1 | ... | 9 <digits>          ::= <digit> | <digit><digits> <number>          ::= <digits> | <digits>.<digits> | <digits>. | .<digits> <sign>            ::= \"+\" | \"-\" <signedNumber>    ::= <number> | <sign><number> <suffix>          ::= <binarySI> | <decimalExponent> | <decimalSI> <binarySI>        ::= Ki | Mi | Gi | Ti | Pi | Ei\n\n\t(International System of units; See: http://physics.nist.gov/cuu/Units/binary.html)\n\n<decimalSI>       ::= m | \"\" | k | M | G | T | P | E\n\n\t(Note that 1024 = 1Ki but 1000 = 1k; I didn't choose the capitalization.)\n\n<decimalExponent> ::= \"e\" <signedNumber> | \"E\" <signedNumber> ```\n\nNo matter which of the three exponent forms is used, no quantity may represent a number greater than 2^63-1 in magnitude, nor may it have more than 3 decimal places. Numbers larger or more precise will be capped or rounded up. (E.g.: 0.1m will rounded up to 1m.) This may be extended in the future if we require larger or smaller quantities.\n\nWhen a Quantity is parsed from a string, it will remember the type of suffix it had, and will use the same type again when it is serialized.\n\nBefore serializing, Quantity will be put in \"canonical form\". This means that Exponent/suffix will be adjusted up or down (with a corresponding increase or decrease in Mantissa) such that:\n\n- No precision is lost - No fractional digits will be emitted - The exponent (or suffix) is as large as possible.\n\nThe sign will be omitted unless the number is negative.\n\nExamples:\n\n- 1.5 will be serialized as \"1500m\" - 1.5Gi will be serialized as \"1536Mi\"\n\nNote that the quantity will NEVER be internally represented by a floating point number. That is the whole point of this exercise.\n\nNon-canonical values will still parse as long as they are well formed, but will be re-emitted in their canonical form. (So always use canonical form, or don't diff.)\n\nThis format is intended to make it difficult to use these numbers without writing some sort of special handling code in the hopes that that will cause implementors to also use a fixed point implementation."
                                            nullable: true
                                            type: string
                                          selectors:
                                            description: A label selector is a label query over a set of resources. The result of matchLabels and matchExpressions are ANDed. An empty label selector matches all objects. A null label selector matches no objects.
                                            nullable: true
                                            properties:
                                              matchExpressions:
                                                description: matchExpressions is a list of label selector requirements. The requirements are ANDed.
                                                items:
                                                  description: A label selector requirement is a selector that contains values, a key, and an operator that relates the key and values.
                                                  properties:
                                                    key:
                                                      description: key is the label key that the selector applies to.
                                                      type: string
                                                    operator:
                                                      description: operator represents a key's relationship to a set of values. Valid operators are In, NotIn, Exists and DoesNotExist.
                                                      type: string
                                                    values:
                                                      description: values is an array of string values. If the operator is In or NotIn, the values array must be non-empty. If the operator is Exists or DoesNotExist, the values array must be empty. This array is replaced during a strategic merge patch.
                                                      items:
                                                        type: string
                                                      type: array
                                                  required:
                                                    - key
                                                    - operator
                                                  type: object
                                                type: array
                                              matchLabels:
                                                additionalProperties:
                                                  type: string
                                                description: matchLabels is a map of {key,value} pairs. A single {key,value} in the matchLabels map is equivalent to an element of matchExpressions, whose key field is "key", the operator is "In", and the values array contains only "value". The requirements are ANDed.
                                                type: object
                                            type: object
                                          storageClass:
                                            nullable: true
                                            type: string
                                        type: object
                                      flowfileRepo:
                                        default:
                                          capacity: null
                                        properties:
                                          capacity:
                                            description: "Quantity is a fixed-point representation of a number. It provides convenient marshaling/unmarshaling in JSON and YAML, in addition to String() and AsInt64() accessors.\n\nThe serialization format is:\n\n``` <quantity>        ::= <signedNumber><suffix>\n\n\t(Note that <suffix> may be empty, from the \"\" case in <decimalSI>.)\n\n<digit>           ::= 0 | 1 | ... | 9 <digits>          ::= <digit> | <digit><digits> <number>          ::= <digits> | <digits>.<digits> | <digits>. | .<digits> <sign>            ::= \"+\" | \"-\" <signedNumber>    ::= <number> | <sign><number> <suffix>          ::= <binarySI> | <decimalExponent> | <decimalSI> <binarySI>        ::= Ki | Mi | Gi | Ti | Pi | Ei\n\n\t(International System of units; See: http://physics.nist.gov/cuu/Units/binary.html)\n\n<decimalSI>       ::= m | \"\" | k | M | G | T | P | E\n\n\t(Note that 1024 = 1Ki but 1000 = 1k; I didn't choose the capitalization.)\n\n<decimalExponent> ::= \"e\" <signedNumber> | \"E\" <signedNumber> ```\n\nNo matter which of the three exponent forms is used, no quantity may represent a number greater than 2^63-1 in magnitude, nor may it have more than 3 decimal places. Numbers larger or more precise will be capped or rounded up. (E.g.: 0.1m will rounded up to 1m.) This may be extended in the future if we require larger or smaller quantities.\n\nWhen a Quantity is parsed from a string, it will remember the type of suffix it had, and will use the same type again when it is serialized.\n\nBefore serializing, Quantity will be put in \"canonical form\". This means that Exponent/suffix will be adjusted up or down (with a corresponding increase or decrease in Mantissa) such that:\n\n- No precision is lost - No fractional digits will be emitted - The exponent (or suffix) is as large as possible.\n\nThe sign will be omitted unless the number is negative.\n\nExamples:\n\n- 1.5 will be serialized as \"1500m\" - 1.5Gi will be serialized as \"1536Mi\"\n\nNote that the quantity will NEVER be internally represented by a floating point number. That is the whole point of this exercise.\n\nNon-canonical values will still parse as long as they are well formed, but will be re-emitted in their canonical form. (So always use canonical form, or don't diff.)\n\nThis format is intended to make it difficult to use these numbers without writing some sort of special handling code in the hopes that that will cause implementors to also use a fixed point implementation."
                                            nullable: true
                                            type: string
                                          selectors:
                                            description: A label selector is a label query over a set of resources. The result of matchLabels and matchExpressions are ANDed. An empty label selector matches all objects. A null label selector matches no objects.
                                            nullable: true
                                            properties:
                                              matchExpressions:
                                                description: matchExpressions is a list of label selector requirements. The requirements are ANDed.
                                                items:
                                                  description: A label selector requirement is a selector that contains values, a key, and an operator that relates the key and values.
                                                  properties:
                                                    key:
                                                      description: key is the label key that the selector applies to.
                                                      type: string
                                                    operator:
                                                      description: operator represents a key's relationship to a set of values. Valid operators are In, NotIn, Exists and DoesNotExist.
                                                      type: string
                                                    values:
                                                      description: values is an array of string values. If the operator is In or NotIn, the values array must be non-empty. If the operator is Exists or DoesNotExist, the values array must be empty. This array is replaced during a strategic merge patch.
                                                      items:
                                                        type: string
                                                      type: array
                                                  required:
                                                    - key
                                                    - operator
                                                  type: object
                                                type: array
                                              matchLabels:
                                                additionalProperties:
                                                  type: string
                                                description: matchLabels is a map of {key,value} pairs. A single {key,value} in the matchLabels map is equivalent to an element of matchExpressions, whose key field is "key", the operator is "In", and the values array contains only "value". The requirements are ANDed.
                                                type: object
                                            type: object
                                          storageClass:
                                            nullable: true
                                            type: string
                                        type: object
                                      provenanceRepo:
                                        default:
                                          capacity: null
                                        properties:
                                          capacity:
                                            description: "Quantity is a fixed-point representation of a number. It provides convenient marshaling/unmarshaling in JSON and YAML, in addition to String() and AsInt64() accessors.\n\nThe serialization format is:\n\n``` <quantity>        ::= <signedNumber><suffix>\n\n\t(Note that <suffix> may be empty, from the \"\" case in <decimalSI>.)\n\n<digit>           ::= 0 | 1 | ... | 9 <digits>          ::= <digit> | <digit><digits> <number>          ::= <digits> | <digits>.<digits> | <digits>. | .<digits> <sign>            ::= \"+\" | \"-\" <signedNumber>    ::= <number> | <sign><number> <suffix>          ::= <binarySI> | <decimalExponent> | <decimalSI> <binarySI>        ::= Ki | Mi | Gi | Ti | Pi | Ei\n\n\t(International System of units; See: http://physics.nist.gov/cuu/Units/binary.html)\n\n<decimalSI>       ::= m | \"\" | k | M | G | T | P | E\n\n\t(Note that 1024 = 1Ki but 1000 = 1k; I didn't choose the capitalization.)\n\n<decimalExponent> ::= \"e\" <signedNumber> | \"E\" <signedNumber> ```\n\nNo matter which of the three exponent forms is used, no quantity may represent a number greater than 2^63-1 in magnitude, nor may it have more than 3 decimal places. Numbers larger or more precise will be capped or rounded up. (E.g.: 0.1m will rounded up to 1m.) This may be extended in the future if we require larger or smaller quantities.\n\nWhen a Quantity is parsed from a string, it will remember the type of suffix it had, and will use the same type again when it is serialized.\n\nBefore serializing, Quantity will be put in \"canonical form\". This means that Exponent/suffix will be adjusted up or down (with a corresponding increase or decrease in Mantissa) such that:\n\n- No precision is lost - No fractional digits will be emitted - The exponent (or suffix) is as large as possible.\n\nThe sign will be omitted unless the number is negative.\n\nExamples:\n\n- 1.5 will be serialized as \"1500m\" - 1.5Gi will be serialized as \"1536Mi\"\n\nNote that the quantity will NEVER be internally represented by a floating point number. That is the whole point of this exercise.\n\nNon-canonical values will still parse as long as they are well formed, but will be re-emitted in their canonical form. (So always use canonical form, or don't diff.)\n\nThis format is intended to make it difficult to use these numbers without writing some sort of special handling code in the hopes that that will cause implementors to also use a fixed point implementation."
                                            nullable: true
                                            type: string
                                          selectors:
                                            description: A label selector is a label query over a set of resources. The result of matchLabels and matchExpressions are ANDed. An empty label selector matches all objects. A null label selector matches no objects.
                                            nullable: true
                                            properties:
                                              matchExpressions:
                                                description: matchExpressions is a list of label selector requirements. The requirements are ANDed.
                                                items:
                                                  description: A label selector requirement is a selector that contains values, a key, and an operator that relates the key and values.
                                                  properties:
                                                    key:
                                                      description: key is the label key that the selector applies to.
                                                      type: string
                                                    operator:
                                                      description: operator represents a key's relationship to a set of values. Valid operators are In, NotIn, Exists and DoesNotExist.
                                                      type: string
                                                    values:
                                                      description: values is an array of string values. If the operator is In or NotIn, the values array must be non-empty. If the operator is Exists or DoesNotExist, the values array must be empty. This array is replaced during a strategic merge patch.
                                                      items:
                                                        type: string
                                                      type: array
                                                  required:
                                                    - key
                                                    - operator
                                                  type: object
                                                type: array
                                              matchLabels:
                                                additionalProperties:
                                                  type: string
                                                description: matchLabels is a map of {key,value} pairs. A single {key,value} in the matchLabels map is equivalent to an element of matchExpressions, whose key field is "key", the operator is "In", and the values array contains only "value". The requirements are ANDed.
                                                type: object
                                            type: object
                                          storageClass:
                                            nullable: true
                                            type: string
                                        type: object
                                      stateRepo:
                                        default:
                                          capacity: null
                                        properties:
                                          capacity:
                                            description: "Quantity is a fixed-point representation of a number. It provides convenient marshaling/unmarshaling in JSON and YAML, in addition to String() and AsInt64() accessors.\n\nThe serialization format is:\n\n``` <quantity>        ::= <signedNumber><suffix>\n\n\t(Note that <suffix> may be empty, from the \"\" case in <decimalSI>.)\n\n<digit>           ::= 0 | 1 | ... | 9 <digits>          ::= <digit> | <digit><digits> <number>          ::= <digits> | <digits>.<digits> | <digits>. | .<digits> <sign>            ::= \"+\" | \"-\" <signedNumber>    ::= <number> | <sign><number> <suffix>          ::= <binarySI> | <decimalExponent> | <decimalSI> <binarySI>        ::= Ki | Mi | Gi | Ti | Pi | Ei\n\n\t(International System of units; See: http://physics.nist.gov/cuu/Units/binary.html)\n\n<decimalSI>       ::= m | \"\" | k | M | G | T | P | E\n\n\t(Note that 1024 = 1Ki but 1000 = 1k; I didn't choose the capitalization.)\n\n<decimalExponent> ::= \"e\" <signedNumber> | \"E\" <signedNumber> ```\n\nNo matter which of the three exponent forms is used, no quantity may represent a number greater than 2^63-1 in magnitude, nor may it have more than 3 decimal places. Numbers larger or more precise will be capped or rounded up. (E.g.: 0.1m will rounded up to 1m.) This may be extended in the future if we require larger or smaller quantities.\n\nWhen a Quantity is parsed from a string, it will remember the type of suffix it had, and will use the same type again when it is serialized.\n\nBefore serializing, Quantity will be put in \"canonical form\". This means that Exponent/suffix will be adjusted up or down (with a corresponding increase or decrease in Mantissa) such that:\n\n- No precision is lost - No fractional digits will be emitted - The exponent (or suffix) is as large as possible.\n\nThe sign will be omitted unless the number is negative.\n\nExamples:\n\n- 1.5 will be serialized as \"1500m\" - 1.5Gi will be serialized as \"1536Mi\"\n\nNote that the quantity will NEVER be internally represented by a floating point number. That is the whole point of this exercise.\n\nNon-canonical values will still parse as long as they are well formed, but will be re-emitted in their canonical form. (So always use canonical form, or don't diff.)\n\nThis format is intended to make it difficult to use these numbers without writing some sort of special handling code in the hopes that that will cause implementors to also use a fixed point implementation."
                                            nullable: true
                                            type: string
                                          selectors:
                                            description: A label selector is a label query over a set of resources. The result of matchLabels and matchExpressions are ANDed. An empty label selector matches all objects. A null label selector matches no objects.
                                            nullable: true
                                            properties:
                                              matchExpressions:
                                                description: matchExpressions is a list of label selector requirements. The requirements are ANDed.
                                                items:
                                                  description: A label selector requirement is a selector that contains values, a key, and an operator that relates the key and values.
                                                  properties:
                                                    key:
                                                      description: key is the label key that the selector applies to.
                                                      type: string
                                                    operator:
                                                      description: operator represents a key's relationship to a set of values. Valid operators are In, NotIn, Exists and DoesNotExist.
                                                      type: string
                                                    values:
                                                      description: values is an array of string values. If the operator is In or NotIn, the values array must be non-empty. If the operator is Exists or DoesNotExist, the values array must be empty. This array is replaced during a strategic merge patch.
                                                      items:
                                                        type: string
                                                      type: array
                                                  required:
                                                    - key
                                                    - operator
                                                  type: object
                                                type: array
                                              matchLabels:
                                                additionalProperties:
                                                  type: string
                                                description: matchLabels is a map of {key,value} pairs. A single {key,value} in the matchLabels map is equivalent to an element of matchExpressions, whose key field is "key", the operator is "In", and the values array contains only "value". The requirements are ANDed.
                                                type: object
                                            type: object
                                          storageClass:
                                            nullable: true
                                            type: string
                                        type: object
                                    type: object
                                type: object
                            type: object
                          configOverrides:
                            additionalProperties:
                              additionalProperties:
                                type: string
                              type: object
                            default: {}
                            type: object
                          envOverrides:
                            additionalProperties:
                              type: string
                            default: {}
                            type: object
                          replicas:
                            format: uint16
                            minimum: 0.0
                            nullable: true
                            type: integer
                          selector:
                            description: A label selector is a label query over a set of resources. The result of matchLabels and matchExpressions are ANDed. An empty label selector matches all objects. A null label selector matches no objects.
                            nullable: true
                            properties:
                              matchExpressions:
                                description: matchExpressions is a list of label selector requirements. The requirements are ANDed.
                                items:
                                  description: A label selector requirement is a selector that contains values, a key, and an operator that relates the key and values.
                                  properties:
                                    key:
                                      description: key is the label key that the selector applies to.
                                      type: string
                                    operator:
                                      description: operator represents a key's relationship to a set of values. Valid operators are In, NotIn, Exists and DoesNotExist.
                                      type: string
                                    values:
                                      description: values is an array of string values. If the operator is In or NotIn, the values array must be non-empty. If the operator is Exists or DoesNotExist, the values array must be empty. This array is replaced during a strategic merge patch.
                                      items:
                                        type: string
                                      type: array
                                  required:
                                    - key
                                    - operator
                                  type: object
                                type: array
                              matchLabels:
                                additionalProperties:
                                  type: string
                                description: matchLabels is a map of {key,value} pairs. A single {key,value} in the matchLabels map is equivalent to an element of matchExpressions, whose key field is "key", the operator is "In", and the values array contains only "value". The requirements are ANDed.
                                type: object
                            type: object
                        type: object
                      type: object
                  required:
                    - roleGroups
                  type: object
              required:
                - clusterConfig
                - image
              type: object
            status:
              nullable: true
              properties:
                deployed_version:
                  nullable: true
                  type: string
              type: object
          required:
            - spec
          title: NifiCluster
          type: object
      served: true
      storage: true
      subresources:
        status: {}<|MERGE_RESOLUTION|>--- conflicted
+++ resolved
@@ -1171,10 +1171,7 @@
                   default:
                     stopped: false
                     reconciliationPaused: false
-<<<<<<< HEAD
-=======
                   description: Cluster operations like pause reconciliation or cluster stop.
->>>>>>> df2946ae
                   properties:
                     reconciliationPaused:
                       default: false
@@ -2952,6 +2949,10 @@
                   required:
                     - roleGroups
                   type: object
+                stopped:
+                  description: Emergency stop button, if `true` then all pods are stopped without affecting configuration (as setting `replicas` to `0` would)
+                  nullable: true
+                  type: boolean
               required:
                 - clusterConfig
                 - image
