--- conflicted
+++ resolved
@@ -1179,41 +1179,6 @@
                               type: object
                           type: object
                       type: object
-<<<<<<< HEAD
-                  required:
-                    - roleGroups
-                  type: object
-                stopped:
-                  description: "Emergency stop button, if `true` then all pods are stopped without affecting configuration (as setting `replicas` to `0` would)"
-                  nullable: true
-                  type: boolean
-                version:
-                  description: The required NiFi image version
-                  nullable: true
-                  type: string
-                zookeeperConfigMapName:
-                  description: The reference to the ZooKeeper cluster
-                  type: string
-              required:
-                - config
-                - zookeeperConfigMapName
-              type: object
-            status:
-              nullable: true
-              properties:
-                deployed_version:
-                  nullable: true
-                  type: string
-              type: object
-          required:
-            - spec
-          title: NifiCluster
-          type: object
-      served: true
-      storage: true
-      subresources:
-        status: {}
-=======
                     type: object
                 required:
                 - roleGroups
@@ -1243,5 +1208,4 @@
     served: true
     storage: true
     subresources:
-      status: {}
->>>>>>> 6bdb004d
+      status: {}