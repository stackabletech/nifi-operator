= Usage

== Setup Prerequisites

Apache Nifi requires Apache ZooKeeper to run. This page assumes you already installed the Stackable operators for both of these products.

For details regarding the https://github.com/stackabletech/zookeeper-operator[Stackable Operator for Apache ZooKeeper] see the xref:zookeeper::index.adoc[documentation].

== Create an Apache Nifi cluster

An Apache NiFi cluster running on three nodes with SingleUser authentication is described as follows:

[source,yaml]
----
apiVersion: nifi.stackable.tech/v1alpha1
kind: NifiCluster
metadata:
  name: simple-nifi # <1>
spec:
  version: 1.16.3-stackable0.1.0 # <2>
  zookeeperConfigMapName: simple-nifi-znode # <3>
  config:
    authentication:
      method:
        singleUser:
          adminCredentialsSecret: nifi-admin-credentials-simple # <4>
          autoGenerate: true
    sensitiveProperties:
      keySecret: nifi-sensitive-property-key
  nodes:
    roleGroups:
      default:
        selector:
          matchLabels:
            kubernetes.io/os: linux
        config:
          log:
            rootLogLevel: INFO
        replicas: 3
----
<1> Name of the Nifi cluster.
<2> Version of the Apache Nifi container image to use. This contains the Nifi version (`1.16.3`) as well as Stackable image version (`stackable0.1.0`). For a list of available versions please check our https://repo.stackable.tech/#browse/browse:docker:v2%2Fstackable%2Fnifi%2Ftags[image registry].
<3> A reference to a `ZNode` resource. This resource must exist and cannot be reused across Nifi clusters. For details on how to create `ZNode` resources see xref:zookeeper::znodes.adoc[this page].
<4> Administator credentials for logging into the Nifi web interface. This is the name of a `Secret` resource with two fields: `username` and `password`. This `Secret` must exist but it's entries can be populated by the operator when `autoGenerate` is `true`.

== Authentication
Every user has to authenticate themselves before using NiFI.
There are multiple options to set up the authentication of users.

=== Single user
The default setting is to only provision a single user with administrative privileges.
You need to specify the username and password of the user.
Further users can not be added.

=== LDAP
NiFI supports authentication of users against an LDAP server.
Have a look at https://github.com/stackabletech/nifi-operator/tree/main/tests/templates/kuttl/ldap[the LDAP test] and the general xref:commons-operator::authenticationclass.adoc[Stackable Authentication] documentation on how to set it up.
In general, it requires you to specify a xref:commons-operator::authenticationclass.adoc[`AuthenticationClass`] which is used to authenticate the users.
Here you have an example usage

[source,yaml]
----
---
apiVersion: nifi.stackable.tech/v1alpha1
kind: NifiCluster
metadata:
  name: test-nifi
spec:
  config:
    authentication:
      method:
        authenticationClass: ldap-without-tls
---
apiVersion: authentication.stackable.tech/v1alpha1
kind: AuthenticationClass
metadata:
  name: ldap-without-tls
spec:
  provider:
    ldap:
      hostname: openldap.default.svc.cluster.local
      searchBase: ou=users,dc=example,dc=org
      bindCredentials:
        secretClass: nifi-with-ldap-bind
      port: 1389
---
apiVersion: secrets.stackable.tech/v1alpha1
kind: SecretClass
metadata:
  name: nifi-with-ldap-bind
spec:
  backend:
    k8sSearch:
      searchNamespace:
        pod: {}
---
apiVersion: v1
kind: Secret
metadata:
  name: nifi-with-ldap-bind
  labels:
    secrets.stackable.tech/class: nifi-with-ldap-bind
stringData:
  user: cn=integrationtest,ou=users,dc=example,dc=org
  password: integrationtest
----

== Authorization
NiFi supports multiple authorization methods documented https://nifi.apache.org/docs/nifi-docs/html/administration-guide.html#multi-tenant-authorization[here].
The available authorization methods depend on the chosen authentication method.

Authorization is not fully implemented by the Stackable Operator for Apache Nifi.

=== Single user
With this authorization methid, a single user has administrator capabilites.

=== LDAP
The operator uses the https://nifi.apache.org/docs/nifi-docs/html/administration-guide.html#fileusergroupprovider[`FileUserGroupProvider`] and https://nifi.apache.org/docs/nifi-docs/html/administration-guide.html#fileaccesspolicyprovider[FileAccessPolicyProvider] to bind the LDAP user to the Nifi administrator group. This user is then able to create and modify groups and polices in the web interface. These changes local to the `Pod` running Nifi and are *not* persistent.

== Updating NiFi

Updating (or downgrading for that matter) the deployed version of NiFi is as simple as changing the version stated in the CRD.
Continuing the example above, to change the deployed version from `1.16.3` to `1.16.2` you'd simply deploy the following CRD.

[source,yaml]
----
apiVersion: nifi.stackable.tech/v1alpha1
kind: NifiCluster
metadata:
  name: simple-nifi
spec:
  version: 1.16.2-stackable0.1.0 # <1>
  zookeeperConfigMapName: simple-nifi-znode
  config:
    authentication:
      method:
        singleUser:
          adminCredentialsSecret: nifi-admin-credentials-simple
    sensitiveProperties:
      keySecret: nifi-sensitive-property-key
  nodes:
    roleGroups:
      default:
        selector:
          matchLabels:
            kubernetes.io/os: linux
        config:
          log:
            rootLogLevel: INFO
        replicas: 3
----

<1> Change the NiFi version here

IMPORTANT: Due to a limitation in NiFi itself it is not possible to up- or downgrade a NiFi cluster in a rolling fashion.
So any change to the NiFi version you make in this CRD will result in a full cluster restart with a short downtime.
This does not affect the stackable image version, this can be changed in a rolling fashion, as long as the underlying NiFi version remains unchanged.

== Monitoring

<<<<<<< HEAD
The managed NiFi instances are automatically configured to export Prometheus metrics.
See
=======
The managed NiFi cluster is automatically configured to export Prometheus metrics. See
>>>>>>> 6bdb004d
xref:home:operators:monitoring.adoc[] for more details.

== Configuration & Environment Overrides

The cluster definition also supports overriding configuration properties and environment variables, either per role or per role group, where the more specific override (role group) has precedence over the less specific one (role).

IMPORTANT: Do not override port numbers.
This will lead to cluster malfunction.

=== Configuration Overrides

Apache NiFi runtime configuration is stored in the files bootstrap.conf and nifi.properties.
The `configOverrides` block enables you to customize parameters in these files.
The complete list of the configuration options can be found in the  https://nifi.apache.org/docs/nifi-docs/html/administration-guide.html#system_properties[Apache NiFi documentation].

Overrides are key, value pairs defined under a Nifi configuration file such as `bootstrap.conf` or `nifi.properties`. They must match the names values as expected by Nifi. In the example below a property `aws.region` is being explicitly set to 'eu-west-1', overriding the default value.

The following snippet shows how to disable workflow file backups in the NifiCluster definition:

[source,yaml]
----
configOverrides:
  nifi.properties:
    nifi.flow.configuration.archive.enabled: false
----

WARNING: Please be aware that by overriding config settings in this section you have a very high risk of breaking things, because the product does not behave the way the Stackable Operator for Apache NiFi expects it to behave anymore.

=== Environment Variables

Environment variables can be (over)written by adding the `envOverrides` property.

For example per role group:

[source,yaml]
----
nodes:
  roleGroups:
    default:
      config: {}
      replicas: 1
      envOverrides:
        MY_ENV_VAR: "MY_VALUE"
----

or per role:

[source,yaml]
----
nodes:
  envOverrides:
    MY_ENV_VAR: "MY_VALUE"
  roleGroups:
    default:
      config: {}
      replicas: 1
----

=== Volume storage

By default, a Nifi cluster will create five different persistent volume claims for flow files, provenance, database, content and state folders. These PVCs will request `2Gi`. It is recommended that you configure these volume requests according to your needs.

Storage requests can be configured at role or group level, for one or more of the persistent volumes as follows:

[source,yaml]
----
nodes:
  roleGroups:
    default:
      config:
        resources:
          storage:
            flowfile_repo:
              capacity: 12Gi
            provenance_repo:
              capacity: 12Gi
            database_repo:
              capacity: 12Gi
            content_repo:
              capacity: 12Gi
            state_repo:
              capacity: 12Gi
----

In the above example, all nodes in the default group will request `12Gi` of storage the various folders.

=== Memory requests

You can request a certain amount of memory for each individual role group as shown below:

[source,yaml]
----
nodes:
  roleGroups:
    default:
      config:
        resources:
          memory:
            limit: '2Gi'
----

In this example, each node container in the "default" group will have a maximum of `2Gi` of memory.

Setting this property will automatically also set the maximum Java heap size for the corresponding process to 80% of the available memory. Be aware that if the memory constraint is too low, the cluster might fail to start. If pods terminate with an 'OOMKilled' status and the cluster doesn't start, try increasing the memory limit.

For more details regarding Kubernetes memory requests and limits see: https://kubernetes.io/docs/tasks/configure-pod-container/assign-memory-resource/[Assign Memory Resources to Containers and Pods].

=== CPU requests

Similarly to memory resources, you can also configure CPU limits, as shown below:

[source,yaml]
----
nodes:
  roleGroups:
    default:
      config:
        resources:
          cpu:
            max: '500m'
            min: '250m'
----

For more details regarding Kubernetes CPU limits see: https://kubernetes.io/docs/tasks/configure-pod-container/assign-cpu-resource/[Assign CPU Resources to Containers and Pods].<|MERGE_RESOLUTION|>--- conflicted
+++ resolved
@@ -158,12 +158,7 @@
 
 == Monitoring
 
-<<<<<<< HEAD
-The managed NiFi instances are automatically configured to export Prometheus metrics.
-See
-=======
 The managed NiFi cluster is automatically configured to export Prometheus metrics. See
->>>>>>> 6bdb004d
 xref:home:operators:monitoring.adoc[] for more details.
 
 == Configuration & Environment Overrides
