name: Rust

on:
  push:
    branches:
      - main
  pull_request:

env:
  CARGO_TERM_COLOR: always

jobs:

  build:
    name: Run tests
    runs-on: ubuntu-latest
    steps:
      - uses: actions/checkout@v2
      - uses: actions-rs/toolchain@v1
        with:
          profile: minimal
          toolchain: nightly
          override: true
      - uses: Swatinem/rust-cache@v1
      - uses: actions-rs/cargo@v1
        with:
          command: test
<<<<<<< HEAD
      - uses: actions-rs/cargo@v1
        with:
          command: clean
=======
>>>>>>> 475e2e10

  fmt:
    name: Run Rustfmt
    runs-on: ubuntu-latest
    steps:
      - uses: actions/checkout@v2
      - uses: actions-rs/toolchain@v1
        with:
          profile: minimal
          toolchain: nightly
          components: rustfmt
          override: true
      - uses: actions-rs/cargo@v1
        with:
          command: fmt
          args: --all -- --check

  clippy_check:
    name: Run clippy check
    runs-on: ubuntu-latest
    steps:
      - uses: actions/checkout@v2
      - uses: actions-rs/toolchain@v1
        with:
            profile: minimal
            toolchain: nightly
            components: clippy
            override: true
      - uses: actions-rs/clippy-check@v1
        with:
          token: ${{ secrets.GITHUB_TOKEN }}

  security_audit:
    name: Run security audit
    runs-on: ubuntu-latest
    steps:
      - uses: actions/checkout@v2
      - uses: actions-rs/audit-check@v1
        with:
          token: ${{ secrets.GITHUB_TOKEN }}<|MERGE_RESOLUTION|>--- conflicted
+++ resolved
@@ -25,12 +25,9 @@
       - uses: actions-rs/cargo@v1
         with:
           command: test
-<<<<<<< HEAD
       - uses: actions-rs/cargo@v1
         with:
           command: clean
-=======
->>>>>>> 475e2e10
 
   fmt:
     name: Run Rustfmt
