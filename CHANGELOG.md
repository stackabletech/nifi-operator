# Changelog

All notable changes to this project will be documented in this file.

## [Unreleased]

<<<<<<< HEAD
### Added

- Add rolling upgrade support for upgrades between NiFi 2 versions ([#771]).

[#771]: https://github.com/stackabletech/nifi-operator/pull/771
=======
### Changed

- Replace stackable-operator `initialize_logging` with stackable-telemetry `Tracing` ([#767]).
  - BREAKING: The file log directory was set by `NIFI_OPERATOR_LOG_DIRECTORY`, and is now set by `ROLLING_LOGS`
    (or via `--rolling-logs <DIRECTORY>`).
  - Replace stackable-operator `print_startup_string` with `tracing::info!` with fields.

[#767]: https://github.com/stackabletech/nifi-operator/pull/767
>>>>>>> 33458e89

## [25.3.0] - 2025-03-21

### Added

- The lifetime of auto generated TLS certificates is now configurable with the role and roleGroup
  config property `requestedSecretLifetime`. This helps reducing frequent Pod restarts ([#722]).
- Run a `containerdebug` process in the background of each Nifi container to collect debugging information ([#730]).
- Support configuring JVM arguments ([#724]).
- Aggregate emitted Kubernetes events on the CustomResources ([#742]).
- Document flow versioning with NiFi 2 ([#761]).

### Changed

- Bump Rust dependencies ([#758]).
  - `stackable-operator` to 0.87.0
  - `stackable-versioned` to 0.6.0
  - `rand` to 0.9
- Default to OCI for image metadata and product image selection ([#741]).

[#722]: https://github.com/stackabletech/nifi-operator/pull/722
[#724]: https://github.com/stackabletech/nifi-operator/pull/724
[#730]: https://github.com/stackabletech/nifi-operator/pull/730
[#741]: https://github.com/stackabletech/nifi-operator/pull/741
[#742]: https://github.com/stackabletech/nifi-operator/pull/742
[#758]: https://github.com/stackabletech/nifi-operator/pull/758
[#761]: https://github.com/stackabletech/nifi-operator/pull/761

## [24.11.1] - 2025-01-10

### Fixed

- Fix OIDC endpoint construction in case the `rootPath` does not have a trailing slash ([#718]).
- BREAKING: Use distinct ServiceAccounts for the Stacklets, so that multiple Stacklets can be
  deployed in one namespace. Existing Stacklets will use the newly created ServiceAccounts after
  restart ([#717]).

[#717]: https://github.com/stackabletech/nifi-operator/pull/717
[#718]: https://github.com/stackabletech/nifi-operator/pull/718

## [24.11.0] - 2024-11-18

### Added

- Support OpenID Connect authentication ([#660]).
- Allow configuring proxy host behavior ([#668]).
- Support disabling the `create-reporting-task` Job ([#690]).
- Support podOverrides on the `create-reporting-task` Job using the field `spec.clusterConfig.createReportingTaskJob.podOverrides` ([#690]).
- The operator can now run on Kubernetes clusters using a non-default cluster domain.
  Use the env var `KUBERNETES_CLUSTER_DOMAIN` or the operator Helm chart property `kubernetesClusterDomain` to set a non-default cluster domain ([#694]).

### Changed

- Reduce CRD size from `637KB` to `105KB` by accepting arbitrary YAML input instead of the underlying schema for the following fields ([#664]):
  - `podOverrides`
  - `affinity`
  - `extraVolumes`
- Increase `log` Volume size from 33 MiB to 500 MiB ([#671]).
- Replaced experimental NiFi `2.0.0-M4` with `2.0.0` ([#702]).
- Don't deploy the `PrometheusReportingTask` Job for NiFi versions `2.x.x` and up ([#708]).

### Fixed

- Switch from `flow.xml.gz` to `flow.json.gz` to allow seamless upgrades to version 2.0 ([#675]).
- Failing to parse one `NifiCluster`/`AuthenticationClass` should no longer cause the whole operator to stop functioning ([#662]).
- NiFi will now use the JDK trust store when an OIDC provider uses WebPKI as CA ([#686], [#698]).

### Removed

- Removed support for NiFi versions 1.21.0 and 1.25.0 ([#665]).
- test: Remove ZooKeeper 3.8.4 ([#672]).

[#660]: https://github.com/stackabletech/nifi-operator/pull/660
[#662]: https://github.com/stackabletech/nifi-operator/pull/662
[#664]: https://github.com/stackabletech/nifi-operator/pull/664
[#665]: https://github.com/stackabletech/nifi-operator/pull/665
[#668]: https://github.com/stackabletech/nifi-operator/pull/668
[#671]: https://github.com/stackabletech/nifi-operator/pull/671
[#672]: https://github.com/stackabletech/nifi-operator/pull/672
[#675]: https://github.com/stackabletech/nifi-operator/pull/675
[#686]: https://github.com/stackabletech/nifi-operator/pull/686
[#690]: https://github.com/stackabletech/nifi-operator/pull/690
[#694]: https://github.com/stackabletech/nifi-operator/pull/694
[#698]: https://github.com/stackabletech/nifi-operator/pull/698
[#702]: https://github.com/stackabletech/nifi-operator/pull/702
[#708]: https://github.com/stackabletech/nifi-operator/pull/708

## [24.7.0] - 2024-07-24

### Added

- Support specifying the SecretClass that is used to obtain TLS certificates ([#622]).
- Support for NiFi `1.27.0` and `2.0.0-M4` ([#639]).

### Changed

- Bump `stackable-operator` from `0.64.0` to `0.70.0` ([#641]).
- Bump `product-config` from `0.6.0` to `0.7.0` ([#641]).
- Bump other dependencies ([#642]).
- Make it easy to test custom NiFi images ([#616]).

### Fixed

- Use [config-utils](https://github.com/stackabletech/config-utils/) for text-replacement of variables in configs.
  This fixes escaping problems, especially when you have special characters in your password ([#627]).
- Processing of corrupted log events fixed; If errors occur, the error
  messages are added to the log event ([#628]).

### Removed

- Removed support for `1.23.2` ([#639]).

[#616]: https://github.com/stackabletech/nifi-operator/pull/616
[#622]: https://github.com/stackabletech/nifi-operator/pull/622
[#627]: https://github.com/stackabletech/nifi-operator/pull/627
[#628]: https://github.com/stackabletech/nifi-operator/pull/628
[#639]: https://github.com/stackabletech/nifi-operator/pull/639
[#641]: https://github.com/stackabletech/nifi-operator/pull/641
[#642]: https://github.com/stackabletech/nifi-operator/pull/642

## [24.3.0] - 2024-03-20

### Added

- Various documentation of the CRD ([#537]).
- Document support for Apache Iceberg extensions ([#556]).
- Helm: support labels in values.yaml ([#560]).
- Support for NiFi `1.25.0` ([#571]).

### Changed

- A service for a single NiFi node is created for the reporting task to avoid JWT issues ([#571]).

[#537]: https://github.com/stackabletech/nifi-operator/pull/537
[#556]: https://github.com/stackabletech/nifi-operator/pull/556
[#560]: https://github.com/stackabletech/nifi-operator/pull/560
[#571]: https://github.com/stackabletech/nifi-operator/pull/571

## [23.11.0] - 2023-11-24

### Added

- Default stackableVersion to operator version. It is recommended to remove `spec.image.stackableVersion` from your custom resources ([#493]).
- Configuration overrides for the JVM security properties, such as DNS caching ([#497]).
- Support PodDisruptionBudgets ([#509]).
- Support for 1.23.2 ([#513]).
- Support graceful shutdown ([#528]).

### Changed

- `vector` `0.26.0` -> `0.33.0` ([#494], [#513]).
- `operator-rs` `0.44.0` -> `0.55.0` ([#493], [#498], [#509], [#513]).
- [BREAKING] Consolidated authentication config to a list of AuthenticationClasses ([#498]).
- Let secret-operator handle certificate conversion ([#505]).

### Removed

- [BREAKING] Removed crd support for nifi.security.allow.anonymous.authentication that was never actually used ([#498]).
- [BREAKING] Removed crd support for the auto generation of admin credentials (obsolete since the user now always has to provide an AuthenticationClass) ([#498]).
- Support for 1.15.x, 1.16.x, 1.18.x, 1.20.x ([#513]).

[#493]: https://github.com/stackabletech/nifi-operator/pull/493
[#494]: https://github.com/stackabletech/nifi-operator/pull/494
[#497]: https://github.com/stackabletech/nifi-operator/pull/497
[#498]: https://github.com/stackabletech/nifi-operator/pull/498
[#505]: https://github.com/stackabletech/nifi-operator/pull/505
[#509]: https://github.com/stackabletech/nifi-operator/pull/509
[#513]: https://github.com/stackabletech/nifi-operator/pull/513
[#528]: https://github.com/stackabletech/nifi-operator/pull/528

## [23.7.0] - 2023-07-14

### Added

- Added support for NiFi versions 1.20.0 and 1.21.0 ([#464]).
- Generate OLM bundle for Release 23.4.0 ([#467]).
- Missing CRD defaults for `status.conditions` field ([#471]).
- Set explicit resources on all containers ([#476]).
- Support podOverrides ([#483]).

### Changed

- `operator-rs` `0.40.2` -> `0.44.0` ([#461], [#486]).
- Use 0.0.0-dev product images for testing ([#463])
- Use testing-tools 0.2.0 ([#463])
- Added kuttl test suites ([#480])

### Fixed

- Use ou with spaces in LDAP tests ([#466]).
- Reporting task now escapes user and password input in case of whitespaces ([#466]).
- Increase the size limit of the log volume ([#486]).

[#461]: https://github.com/stackabletech/nifi-operator/pull/461
[#463]: https://github.com/stackabletech/nifi-operator/pull/463
[#464]: https://github.com/stackabletech/nifi-operator/pull/464
[#466]: https://github.com/stackabletech/nifi-operator/pull/466
[#467]: https://github.com/stackabletech/nifi-operator/pull/467
[#471]: https://github.com/stackabletech/nifi-operator/pull/471
[#476]: https://github.com/stackabletech/nifi-operator/pull/476
[#480]: https://github.com/stackabletech/nifi-operator/pull/480
[#483]: https://github.com/stackabletech/nifi-operator/pull/483
[#486]: https://github.com/stackabletech/nifi-operator/pull/486

## [23.4.0] - 2023-04-17

### Added

- Enabled logging and log aggregation ([#418])
- Deploy default and support custom affinities ([#436], [#451])
- Added the ability to mount extra volumes for files that may be needed for NiFi processors to work ([#434])
- Openshift compatibility ([#446]).
- Extend cluster resources for status and cluster operation (paused, stopped) ([#447])
- Cluster status conditions ([#448])

### Changed

- [BREAKING]: Renamed global `config` to `clusterConfig` ([#417])
- [BREAKING]: Moved `zookeeper_configmap_name` to `clusterConfig` ([#417])
- `operator-rs` `0.33.0` -> `0.40.2` ([#418], [#447], [#452])
- [BREAKING] Support specifying Service type.
  This enables us to later switch non-breaking to using `ListenerClasses` for the exposure of Services.
  This change is breaking, because - for security reasons - we default to the `cluster-internal` `ListenerClass`.
  If you need your cluster to be accessible from outside of Kubernetes you need to set `clusterConfig.listenerClass`
  to `external-unstable` ([#449]).

### Fixed

- Avoid empty log events dated to 1970-01-01 and improve the precision of the
  log event timestamps ([#452]).
- Fix `create-reporting-task` to support multiple rolegroups ([#453])
- Fix proxy hosts list missing an entry for the load-balanced Service ([#453])
- Remove hardcoded `kubernetes.io/os=linux` selector when determining list of valid proxy nodes ([#453])

[#417]: https://github.com/stackabletech/nifi-operator/pull/417
[#418]: https://github.com/stackabletech/nifi-operator/pull/418
[#434]: https://github.com/stackabletech/nifi-operator/pull/434
[#436]: https://github.com/stackabletech/nifi-operator/pull/436
[#446]: https://github.com/stackabletech/nifi-operator/pull/446
[#447]: https://github.com/stackabletech/nifi-operator/pull/447
[#448]: https://github.com/stackabletech/nifi-operator/pull/448
[#449]: https://github.com/stackabletech/nifi-operator/pull/449
[#451]: https://github.com/stackabletech/nifi-operator/pull/451
[#452]: https://github.com/stackabletech/nifi-operator/pull/452
[#453]: https://github.com/stackabletech/nifi-operator/pull/453

## [23.1.0] - 2023-01-23

### Changed

- Updated operator-rs to 0.31.0 ([#382], [#401], [#408])
- Do not run init container as root anymore and avoid chmod and chown ([#390])
- [BREAKING] Use Product image selection instead of version. `spec.version` has been replaced by `spec.image` ([#394])
- [BREAKING]: Removed tools image (reporting task job and init container) and replaced with NiFi product image. This means the latest stackable version has to be used in the product image selection ([#397])
- Fixed the RoleGroup `selector`. It was not used before. ([#401])
- Refactoring of authentication handling ([#408])

[#382]: https://github.com/stackabletech/nifi-operator/pull/382
[#390]: https://github.com/stackabletech/nifi-operator/pull/390
[#394]: https://github.com/stackabletech/nifi-operator/pull/394
[#397]: https://github.com/stackabletech/nifi-operator/pull/397
[#401]: https://github.com/stackabletech/nifi-operator/pull/401
[#408]: https://github.com/stackabletech/nifi-operator/pull/408

## [0.8.1] - 2022-11-10

### Changed

- Fixed a regression that made PVC configs mandatory in some cases ([#375])
- Updated stackable image versions ([#376])

[#375]: https://github.com/stackabletech/nifi-operator/pull/375
[#376]: https://github.com/stackabletech/nifi-operator/pull/376

## [0.8.0] - 2022-11-08

### Added

- Support for in-place NiFi cluster upgrades ([#323])
- Added default resource requests (memory and cpu) for NiFi pods ([#353])
- Added support for NiFi version 1.18.0 ([#360])

### Changed

- Updated operator-rs to 0.26.1 ([#371])
- NiFi repository sizes are now adjusted based on declared PVC sizes ([#371])

[#323]: https://github.com/stackabletech/nifi-operator/pull/323
[#353]: https://github.com/stackabletech/nifi-operator/pull/353
[#360]: https://github.com/stackabletech/nifi-operator/pull/360
[#371]: https://github.com/stackabletech/nifi-operator/pull/371

## [0.7.0] - 2022-09-06

### Added

- Add support for LDAP authentication ([#303], [#318])

### Changed

- Include chart name when installing with a custom release name ([#300], [#301]).
- Orphaned resources are deleted ([#319])
- Updated operator-rs to 0.25.0 ([#319], [#328])
- Operator will not error out any more if admin credential need to be generated but `auto_generate` is not set.
  Instead the pods are written but will stay in initializing state until the necessary secrets have been
  created. ([#319])

[#300]: https://github.com/stackabletech/nifi-operator/pull/300
[#301]: https://github.com/stackabletech/nifi-operator/pull/301
[#303]: https://github.com/stackabletech/nifi-operator/pull/303
[#318]: https://github.com/stackabletech/nifi-operator/pull/318
[#319]: https://github.com/stackabletech/nifi-operator/pull/319
[#328]: https://github.com/stackabletech/nifi-operator/pull/328

## [0.6.0] - 2022-06-30

### Added

- Reconciliation errors are now reported as Kubernetes events ([#218]).
- Use cli argument `watch-namespace` / env var `WATCH_NAMESPACE` to specify
  a single namespace to watch ([#223]).
- Enable prometheus metrics via a `Job`. This is done via a python script that creates a ReportingTask via the NiFi REST API in the `tools` docker image ([#230]).
- Monitoring scraping label prometheus.io/scrape: true ([#230]).

### Changed

- `operator-rs` `0.10.0` -> `0.15.0` ([#218], [#223], [#230]).
- [BREAKING] Specifying the product version has been changed to adhere to [ADR018](https://docs.stackable.tech/home/contributor/adr/ADR018-product_image_versioning.html) instead of just specifying the product version you will now have to add the Stackable image version as well, so `version: 3.5.8` becomes (for example) `version: 3.5.8-stackable0.1.0` ([#270])
- [BREAKING] CRD overhaul: Moved `authenticationConfig` to top level `config.authentication`. `SingleUser` now proper camelCase `singleUser`. `adminCredentialsSecret` now takes a String instead of `SecretReference` ([#277]).
- [BREAKING] CRD overhaul: Moved `sensitivePropertiesConfig` to top level `config.sensitiveProperties` ([#277]).

### Removed

- The `monitoring.rs` module which is obsolete ([#230]).

[#218]: https://github.com/stackabletech/nifi-operator/pull/218
[#223]: https://github.com/stackabletech/nifi-operator/pull/223
[#230]: https://github.com/stackabletech/nifi-operator/pull/230
[#270]: https://github.com/stackabletech/nifi-operator/pull/270
[#277]: https://github.com/stackabletech/nifi-operator/pull/277

## [0.5.0] - 2022-02-14

### Changed

- The ZooKeeper discovery now references config map name of ZNode ([#207]).
- `operator-rs` `0.9.0` → `0.10.0` ([#207]).

[#207]: https://github.com/stackabletech/nifi-operator/pull/207

## [0.4.0] - 2021-12-06

### Added

- Support for 1.15.0 ([#125])
- Sensitive property key is setable via a secret ([#125])

### Changed

- Removed support for 1.13.2 ([#125])
- Added/removed some default config settings that changed from 1.13 to 1.15 ([#125])
- `operator-rs` `0.3.0` → `0.4.0` ([#101]).
- `stackable-zookeeper-crd`: `0.4.1` → `0.5.0` ([#101]).
- Adapted pod image and container command to docker image ([#101]).
- Adapted documentation to represent new workflow with docker images ([#101]).

[#101]: https://github.com/stackabletech/nifi-operator/pull/101
[#125]: https://github.com/stackabletech/nifi-operator/pull/125

## [0.3.0] - 2021-10-27

### Added

- Added versioning code from operator-rs for up and downgrades ([#81]).
- Added `ProductVersion` to status ([#81]).
- Added `Condition` to status ([#81]).
- Use sticky scheduler ([#87])

### Changed

- `stackable-zookeeper-crd`: `0.3.0` → `0.4.1` ([#92]).
- `operator-rs`: `0.3.0` ([#92]).
- `kube-rs`: `0.58` → `0.60` ([#83]).
- `k8s-openapi` `0.12` → `0.13` and features: `v1_21` → `v1_22` ([#83]).
- `operator-rs` `0.2.1` → `0.2.2` ([#83]).

### Fixed

- Fixed a bug where `wait_until_crds_present` only reacted to the main CRD, not the commands ([#92]).

[#92]: https://github.com/stackabletech/nifi-operator/pull/92
[#83]: https://github.com/stackabletech/nifi-operator/pull/83
[#81]: https://github.com/stackabletech/nifi-operator/pull/81
[#87]: https://github.com/stackabletech/nifi-operator/pull/87

## [0.2.0] - 2021-09-14

### Changed

- **Breaking:** Repository structure was changed and the -server crate renamed to -binary. As part of this change the -server suffix was removed from both the package name for os packages and the name of the executable ([#72]).

[#72]: https://github.com/stackabletech/nifi-operator/pull/72

## [0.1.0] - 2021.09.07

### Added

- Initial release<|MERGE_RESOLUTION|>--- conflicted
+++ resolved
@@ -4,13 +4,10 @@
 
 ## [Unreleased]
 
-<<<<<<< HEAD
 ### Added
 
 - Add rolling upgrade support for upgrades between NiFi 2 versions ([#771]).
 
-[#771]: https://github.com/stackabletech/nifi-operator/pull/771
-=======
 ### Changed
 
 - Replace stackable-operator `initialize_logging` with stackable-telemetry `Tracing` ([#767]).
@@ -19,7 +16,7 @@
   - Replace stackable-operator `print_startup_string` with `tracing::info!` with fields.
 
 [#767]: https://github.com/stackabletech/nifi-operator/pull/767
->>>>>>> 33458e89
+[#771]: https://github.com/stackabletech/nifi-operator/pull/771
 
 ## [25.3.0] - 2025-03-21
 
