# Changelog

All notable changes to this project will be documented in this file.

## [Unreleased]

### Added

- Add rolling upgrade support for upgrades between NiFi 2 versions ([#771]).
- Adds new telemetry CLI arguments and environment variables ([#782]).
  - Use `--file-log-max-files` (or `FILE_LOG_MAX_FILES`) to limit the number of log files kept.
  - Use `--file-log-rotation-period` (or `FILE_LOG_ROTATION_PERIOD`) to configure the frequency of rotation.
  - Use `--console-log-format` (or `CONSOLE_LOG_FORMAT`) to set the format to `plain` (default) or `json`.
<<<<<<< HEAD
- NiFi 2.x now supports storing cluster state in Kubernetes instead of ZooKeeper ([#775]).
=======
- Add test for Apache Iceberg integration ([#785]).
>>>>>>> 1590b986

### Changed

- BREAKING: Replace stackable-operator `initialize_logging` with stackable-telemetry `Tracing` ([#767], [#776], [#782]).
  - The console log level was set by `NIFI_OPERATOR_LOG`, and is now set by `CONSOLE_LOG_LEVEL`.
  - The file log level was set by `NIFI_OPERATOR_LOG`, and is now set by `FILE_LOG_LEVEL`.
  - The file log directory was set by `NIFI_OPERATOR_LOG_DIRECTORY`, and is now set
    by `FILE_LOG_DIRECTORY` (or via `--file-log-directory <DIRECTORY>`).
  - Replace stackable-operator `print_startup_string` with `tracing::info!` with fields.
- BREAKING: Inject the vector aggregator address into the vector config using the env var `VECTOR_AGGREGATOR_ADDRESS` instead
    of having the operator write it to the vector config ([#772]).
- test: Bump to Vector `0.46.1` ([#789]).

### Fixed

- Use `json` file extension for log files ([#774]).
- Fix a bug where changes to ConfigMaps that are referenced in the NifiCluster spec didn't trigger a reconciliation ([#772]).

### Removed

- test: ZooKeeper 3.9.2 removed ([#787]).

[#767]: https://github.com/stackabletech/nifi-operator/pull/767
[#771]: https://github.com/stackabletech/nifi-operator/pull/771
[#772]: https://github.com/stackabletech/nifi-operator/pull/772
[#774]: https://github.com/stackabletech/nifi-operator/pull/774
[#775]: https://github.com/stackabletech/nifi-operator/pull/775
[#776]: https://github.com/stackabletech/nifi-operator/pull/776
[#782]: https://github.com/stackabletech/nifi-operator/pull/782
[#785]: https://github.com/stackabletech/nifi-operator/pull/785
[#787]: https://github.com/stackabletech/nifi-operator/pull/787
[#789]: https://github.com/stackabletech/nifi-operator/pull/789

## [25.3.0] - 2025-03-21

### Added

- The lifetime of auto generated TLS certificates is now configurable with the role and roleGroup
  config property `requestedSecretLifetime`. This helps reducing frequent Pod restarts ([#722]).
- Run a `containerdebug` process in the background of each Nifi container to collect debugging information ([#730]).
- Support configuring JVM arguments ([#724]).
- Aggregate emitted Kubernetes events on the CustomResources ([#742]).
- Document flow versioning with NiFi 2 ([#761]).

### Changed

- Bump Rust dependencies ([#758]).
  - `stackable-operator` to 0.87.0
  - `stackable-versioned` to 0.6.0
  - `rand` to 0.9
- Default to OCI for image metadata and product image selection ([#741]).

[#722]: https://github.com/stackabletech/nifi-operator/pull/722
[#724]: https://github.com/stackabletech/nifi-operator/pull/724
[#730]: https://github.com/stackabletech/nifi-operator/pull/730
[#741]: https://github.com/stackabletech/nifi-operator/pull/741
[#742]: https://github.com/stackabletech/nifi-operator/pull/742
[#758]: https://github.com/stackabletech/nifi-operator/pull/758
[#761]: https://github.com/stackabletech/nifi-operator/pull/761

## [24.11.1] - 2025-01-10

### Fixed

- Fix OIDC endpoint construction in case the `rootPath` does not have a trailing slash ([#718]).
- BREAKING: Use distinct ServiceAccounts for the Stacklets, so that multiple Stacklets can be
  deployed in one namespace. Existing Stacklets will use the newly created ServiceAccounts after
  restart ([#717]).

[#717]: https://github.com/stackabletech/nifi-operator/pull/717
[#718]: https://github.com/stackabletech/nifi-operator/pull/718

## [24.11.0] - 2024-11-18

### Added

- Support OpenID Connect authentication ([#660]).
- Allow configuring proxy host behavior ([#668]).
- Support disabling the `create-reporting-task` Job ([#690]).
- Support podOverrides on the `create-reporting-task` Job using the field `spec.clusterConfig.createReportingTaskJob.podOverrides` ([#690]).
- The operator can now run on Kubernetes clusters using a non-default cluster domain.
  Use the env var `KUBERNETES_CLUSTER_DOMAIN` or the operator Helm chart property `kubernetesClusterDomain` to set a non-default cluster domain ([#694]).

### Changed

- Reduce CRD size from `637KB` to `105KB` by accepting arbitrary YAML input instead of the underlying schema for the following fields ([#664]):
  - `podOverrides`
  - `affinity`
  - `extraVolumes`
- Increase `log` Volume size from 33 MiB to 500 MiB ([#671]).
- Replaced experimental NiFi `2.0.0-M4` with `2.0.0` ([#702]).
- Don't deploy the `PrometheusReportingTask` Job for NiFi versions `2.x.x` and up ([#708]).

### Fixed

- Switch from `flow.xml.gz` to `flow.json.gz` to allow seamless upgrades to version 2.0 ([#675]).
- Failing to parse one `NifiCluster`/`AuthenticationClass` should no longer cause the whole operator to stop functioning ([#662]).
- NiFi will now use the JDK trust store when an OIDC provider uses WebPKI as CA ([#686], [#698]).

### Removed

- Removed support for NiFi versions 1.21.0 and 1.25.0 ([#665]).
- test: Remove ZooKeeper 3.8.4 ([#672]).

[#660]: https://github.com/stackabletech/nifi-operator/pull/660
[#662]: https://github.com/stackabletech/nifi-operator/pull/662
[#664]: https://github.com/stackabletech/nifi-operator/pull/664
[#665]: https://github.com/stackabletech/nifi-operator/pull/665
[#668]: https://github.com/stackabletech/nifi-operator/pull/668
[#671]: https://github.com/stackabletech/nifi-operator/pull/671
[#672]: https://github.com/stackabletech/nifi-operator/pull/672
[#675]: https://github.com/stackabletech/nifi-operator/pull/675
[#686]: https://github.com/stackabletech/nifi-operator/pull/686
[#690]: https://github.com/stackabletech/nifi-operator/pull/690
[#694]: https://github.com/stackabletech/nifi-operator/pull/694
[#698]: https://github.com/stackabletech/nifi-operator/pull/698
[#702]: https://github.com/stackabletech/nifi-operator/pull/702
[#708]: https://github.com/stackabletech/nifi-operator/pull/708

## [24.7.0] - 2024-07-24

### Added

- Support specifying the SecretClass that is used to obtain TLS certificates ([#622]).
- Support for NiFi `1.27.0` and `2.0.0-M4` ([#639]).

### Changed

- Bump `stackable-operator` from `0.64.0` to `0.70.0` ([#641]).
- Bump `product-config` from `0.6.0` to `0.7.0` ([#641]).
- Bump other dependencies ([#642]).
- Make it easy to test custom NiFi images ([#616]).

### Fixed

- Use [config-utils](https://github.com/stackabletech/config-utils/) for text-replacement of variables in configs.
  This fixes escaping problems, especially when you have special characters in your password ([#627]).
- Processing of corrupted log events fixed; If errors occur, the error
  messages are added to the log event ([#628]).

### Removed

- Removed support for `1.23.2` ([#639]).

[#616]: https://github.com/stackabletech/nifi-operator/pull/616
[#622]: https://github.com/stackabletech/nifi-operator/pull/622
[#627]: https://github.com/stackabletech/nifi-operator/pull/627
[#628]: https://github.com/stackabletech/nifi-operator/pull/628
[#639]: https://github.com/stackabletech/nifi-operator/pull/639
[#641]: https://github.com/stackabletech/nifi-operator/pull/641
[#642]: https://github.com/stackabletech/nifi-operator/pull/642

## [24.3.0] - 2024-03-20

### Added

- Various documentation of the CRD ([#537]).
- Document support for Apache Iceberg extensions ([#556]).
- Helm: support labels in values.yaml ([#560]).
- Support for NiFi `1.25.0` ([#571]).

### Changed

- A service for a single NiFi node is created for the reporting task to avoid JWT issues ([#571]).

[#537]: https://github.com/stackabletech/nifi-operator/pull/537
[#556]: https://github.com/stackabletech/nifi-operator/pull/556
[#560]: https://github.com/stackabletech/nifi-operator/pull/560
[#571]: https://github.com/stackabletech/nifi-operator/pull/571

## [23.11.0] - 2023-11-24

### Added

- Default stackableVersion to operator version. It is recommended to remove `spec.image.stackableVersion` from your custom resources ([#493]).
- Configuration overrides for the JVM security properties, such as DNS caching ([#497]).
- Support PodDisruptionBudgets ([#509]).
- Support for 1.23.2 ([#513]).
- Support graceful shutdown ([#528]).

### Changed

- `vector` `0.26.0` -> `0.33.0` ([#494], [#513]).
- `operator-rs` `0.44.0` -> `0.55.0` ([#493], [#498], [#509], [#513]).
- [BREAKING] Consolidated authentication config to a list of AuthenticationClasses ([#498]).
- Let secret-operator handle certificate conversion ([#505]).

### Removed

- [BREAKING] Removed crd support for nifi.security.allow.anonymous.authentication that was never actually used ([#498]).
- [BREAKING] Removed crd support for the auto generation of admin credentials (obsolete since the user now always has to provide an AuthenticationClass) ([#498]).
- Support for 1.15.x, 1.16.x, 1.18.x, 1.20.x ([#513]).

[#493]: https://github.com/stackabletech/nifi-operator/pull/493
[#494]: https://github.com/stackabletech/nifi-operator/pull/494
[#497]: https://github.com/stackabletech/nifi-operator/pull/497
[#498]: https://github.com/stackabletech/nifi-operator/pull/498
[#505]: https://github.com/stackabletech/nifi-operator/pull/505
[#509]: https://github.com/stackabletech/nifi-operator/pull/509
[#513]: https://github.com/stackabletech/nifi-operator/pull/513
[#528]: https://github.com/stackabletech/nifi-operator/pull/528

## [23.7.0] - 2023-07-14

### Added

- Added support for NiFi versions 1.20.0 and 1.21.0 ([#464]).
- Generate OLM bundle for Release 23.4.0 ([#467]).
- Missing CRD defaults for `status.conditions` field ([#471]).
- Set explicit resources on all containers ([#476]).
- Support podOverrides ([#483]).

### Changed

- `operator-rs` `0.40.2` -> `0.44.0` ([#461], [#486]).
- Use 0.0.0-dev product images for testing ([#463])
- Use testing-tools 0.2.0 ([#463])
- Added kuttl test suites ([#480])

### Fixed

- Use ou with spaces in LDAP tests ([#466]).
- Reporting task now escapes user and password input in case of whitespaces ([#466]).
- Increase the size limit of the log volume ([#486]).

[#461]: https://github.com/stackabletech/nifi-operator/pull/461
[#463]: https://github.com/stackabletech/nifi-operator/pull/463
[#464]: https://github.com/stackabletech/nifi-operator/pull/464
[#466]: https://github.com/stackabletech/nifi-operator/pull/466
[#467]: https://github.com/stackabletech/nifi-operator/pull/467
[#471]: https://github.com/stackabletech/nifi-operator/pull/471
[#476]: https://github.com/stackabletech/nifi-operator/pull/476
[#480]: https://github.com/stackabletech/nifi-operator/pull/480
[#483]: https://github.com/stackabletech/nifi-operator/pull/483
[#486]: https://github.com/stackabletech/nifi-operator/pull/486

## [23.4.0] - 2023-04-17

### Added

- Enabled logging and log aggregation ([#418])
- Deploy default and support custom affinities ([#436], [#451])
- Added the ability to mount extra volumes for files that may be needed for NiFi processors to work ([#434])
- Openshift compatibility ([#446]).
- Extend cluster resources for status and cluster operation (paused, stopped) ([#447])
- Cluster status conditions ([#448])

### Changed

- [BREAKING]: Renamed global `config` to `clusterConfig` ([#417])
- [BREAKING]: Moved `zookeeper_configmap_name` to `clusterConfig` ([#417])
- `operator-rs` `0.33.0` -> `0.40.2` ([#418], [#447], [#452])
- [BREAKING] Support specifying Service type.
  This enables us to later switch non-breaking to using `ListenerClasses` for the exposure of Services.
  This change is breaking, because - for security reasons - we default to the `cluster-internal` `ListenerClass`.
  If you need your cluster to be accessible from outside of Kubernetes you need to set `clusterConfig.listenerClass`
  to `external-unstable` ([#449]).

### Fixed

- Avoid empty log events dated to 1970-01-01 and improve the precision of the
  log event timestamps ([#452]).
- Fix `create-reporting-task` to support multiple rolegroups ([#453])
- Fix proxy hosts list missing an entry for the load-balanced Service ([#453])
- Remove hardcoded `kubernetes.io/os=linux` selector when determining list of valid proxy nodes ([#453])

[#417]: https://github.com/stackabletech/nifi-operator/pull/417
[#418]: https://github.com/stackabletech/nifi-operator/pull/418
[#434]: https://github.com/stackabletech/nifi-operator/pull/434
[#436]: https://github.com/stackabletech/nifi-operator/pull/436
[#446]: https://github.com/stackabletech/nifi-operator/pull/446
[#447]: https://github.com/stackabletech/nifi-operator/pull/447
[#448]: https://github.com/stackabletech/nifi-operator/pull/448
[#449]: https://github.com/stackabletech/nifi-operator/pull/449
[#451]: https://github.com/stackabletech/nifi-operator/pull/451
[#452]: https://github.com/stackabletech/nifi-operator/pull/452
[#453]: https://github.com/stackabletech/nifi-operator/pull/453

## [23.1.0] - 2023-01-23

### Changed

- Updated operator-rs to 0.31.0 ([#382], [#401], [#408])
- Do not run init container as root anymore and avoid chmod and chown ([#390])
- [BREAKING] Use Product image selection instead of version. `spec.version` has been replaced by `spec.image` ([#394])
- [BREAKING]: Removed tools image (reporting task job and init container) and replaced with NiFi product image. This means the latest stackable version has to be used in the product image selection ([#397])
- Fixed the RoleGroup `selector`. It was not used before. ([#401])
- Refactoring of authentication handling ([#408])

[#382]: https://github.com/stackabletech/nifi-operator/pull/382
[#390]: https://github.com/stackabletech/nifi-operator/pull/390
[#394]: https://github.com/stackabletech/nifi-operator/pull/394
[#397]: https://github.com/stackabletech/nifi-operator/pull/397
[#401]: https://github.com/stackabletech/nifi-operator/pull/401
[#408]: https://github.com/stackabletech/nifi-operator/pull/408

## [0.8.1] - 2022-11-10

### Changed

- Fixed a regression that made PVC configs mandatory in some cases ([#375])
- Updated stackable image versions ([#376])

[#375]: https://github.com/stackabletech/nifi-operator/pull/375
[#376]: https://github.com/stackabletech/nifi-operator/pull/376

## [0.8.0] - 2022-11-08

### Added

- Support for in-place NiFi cluster upgrades ([#323])
- Added default resource requests (memory and cpu) for NiFi pods ([#353])
- Added support for NiFi version 1.18.0 ([#360])

### Changed

- Updated operator-rs to 0.26.1 ([#371])
- NiFi repository sizes are now adjusted based on declared PVC sizes ([#371])

[#323]: https://github.com/stackabletech/nifi-operator/pull/323
[#353]: https://github.com/stackabletech/nifi-operator/pull/353
[#360]: https://github.com/stackabletech/nifi-operator/pull/360
[#371]: https://github.com/stackabletech/nifi-operator/pull/371

## [0.7.0] - 2022-09-06

### Added

- Add support for LDAP authentication ([#303], [#318])

### Changed

- Include chart name when installing with a custom release name ([#300], [#301]).
- Orphaned resources are deleted ([#319])
- Updated operator-rs to 0.25.0 ([#319], [#328])
- Operator will not error out any more if admin credential need to be generated but `auto_generate` is not set.
  Instead the pods are written but will stay in initializing state until the necessary secrets have been
  created. ([#319])

[#300]: https://github.com/stackabletech/nifi-operator/pull/300
[#301]: https://github.com/stackabletech/nifi-operator/pull/301
[#303]: https://github.com/stackabletech/nifi-operator/pull/303
[#318]: https://github.com/stackabletech/nifi-operator/pull/318
[#319]: https://github.com/stackabletech/nifi-operator/pull/319
[#328]: https://github.com/stackabletech/nifi-operator/pull/328

## [0.6.0] - 2022-06-30

### Added

- Reconciliation errors are now reported as Kubernetes events ([#218]).
- Use cli argument `watch-namespace` / env var `WATCH_NAMESPACE` to specify
  a single namespace to watch ([#223]).
- Enable prometheus metrics via a `Job`. This is done via a python script that creates a ReportingTask via the NiFi REST API in the `tools` docker image ([#230]).
- Monitoring scraping label prometheus.io/scrape: true ([#230]).

### Changed

- `operator-rs` `0.10.0` -> `0.15.0` ([#218], [#223], [#230]).
- [BREAKING] Specifying the product version has been changed to adhere to [ADR018](https://docs.stackable.tech/home/contributor/adr/ADR018-product_image_versioning.html) instead of just specifying the product version you will now have to add the Stackable image version as well, so `version: 3.5.8` becomes (for example) `version: 3.5.8-stackable0.1.0` ([#270])
- [BREAKING] CRD overhaul: Moved `authenticationConfig` to top level `config.authentication`. `SingleUser` now proper camelCase `singleUser`. `adminCredentialsSecret` now takes a String instead of `SecretReference` ([#277]).
- [BREAKING] CRD overhaul: Moved `sensitivePropertiesConfig` to top level `config.sensitiveProperties` ([#277]).

### Removed

- The `monitoring.rs` module which is obsolete ([#230]).

[#218]: https://github.com/stackabletech/nifi-operator/pull/218
[#223]: https://github.com/stackabletech/nifi-operator/pull/223
[#230]: https://github.com/stackabletech/nifi-operator/pull/230
[#270]: https://github.com/stackabletech/nifi-operator/pull/270
[#277]: https://github.com/stackabletech/nifi-operator/pull/277

## [0.5.0] - 2022-02-14

### Changed

- The ZooKeeper discovery now references config map name of ZNode ([#207]).
- `operator-rs` `0.9.0` → `0.10.0` ([#207]).

[#207]: https://github.com/stackabletech/nifi-operator/pull/207

## [0.4.0] - 2021-12-06

### Added

- Support for 1.15.0 ([#125])
- Sensitive property key is setable via a secret ([#125])

### Changed

- Removed support for 1.13.2 ([#125])
- Added/removed some default config settings that changed from 1.13 to 1.15 ([#125])
- `operator-rs` `0.3.0` → `0.4.0` ([#101]).
- `stackable-zookeeper-crd`: `0.4.1` → `0.5.0` ([#101]).
- Adapted pod image and container command to docker image ([#101]).
- Adapted documentation to represent new workflow with docker images ([#101]).

[#101]: https://github.com/stackabletech/nifi-operator/pull/101
[#125]: https://github.com/stackabletech/nifi-operator/pull/125

## [0.3.0] - 2021-10-27

### Added

- Added versioning code from operator-rs for up and downgrades ([#81]).
- Added `ProductVersion` to status ([#81]).
- Added `Condition` to status ([#81]).
- Use sticky scheduler ([#87])

### Changed

- `stackable-zookeeper-crd`: `0.3.0` → `0.4.1` ([#92]).
- `operator-rs`: `0.3.0` ([#92]).
- `kube-rs`: `0.58` → `0.60` ([#83]).
- `k8s-openapi` `0.12` → `0.13` and features: `v1_21` → `v1_22` ([#83]).
- `operator-rs` `0.2.1` → `0.2.2` ([#83]).

### Fixed

- Fixed a bug where `wait_until_crds_present` only reacted to the main CRD, not the commands ([#92]).

[#92]: https://github.com/stackabletech/nifi-operator/pull/92
[#83]: https://github.com/stackabletech/nifi-operator/pull/83
[#81]: https://github.com/stackabletech/nifi-operator/pull/81
[#87]: https://github.com/stackabletech/nifi-operator/pull/87

## [0.2.0] - 2021-09-14

### Changed

- **Breaking:** Repository structure was changed and the -server crate renamed to -binary. As part of this change the -server suffix was removed from both the package name for os packages and the name of the executable ([#72]).

[#72]: https://github.com/stackabletech/nifi-operator/pull/72

## [0.1.0] - 2021.09.07

### Added

- Initial release<|MERGE_RESOLUTION|>--- conflicted
+++ resolved
@@ -11,11 +11,8 @@
   - Use `--file-log-max-files` (or `FILE_LOG_MAX_FILES`) to limit the number of log files kept.
   - Use `--file-log-rotation-period` (or `FILE_LOG_ROTATION_PERIOD`) to configure the frequency of rotation.
   - Use `--console-log-format` (or `CONSOLE_LOG_FORMAT`) to set the format to `plain` (default) or `json`.
-<<<<<<< HEAD
 - NiFi 2.x now supports storing cluster state in Kubernetes instead of ZooKeeper ([#775]).
-=======
 - Add test for Apache Iceberg integration ([#785]).
->>>>>>> 1590b986
 
 ### Changed
 
