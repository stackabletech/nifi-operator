--- conflicted
+++ resolved
@@ -6,15 +6,11 @@
 
 ### Changed
 
-<<<<<<< HEAD
+- Fixed a regression that made PVC configs mandatory in some cases ([#375]).
 - Updated stackable image versions ([#376])
 
+[#375]: https://github.com/stackabletech/nifi-operator/pull/375
 [#376]: https://github.com/stackabletech/nifi-operator/pull/376
-=======
-- Fixed a regression that made PVC configs mandatory in some cases ([#375]).
-
-[#375]: https://github.com/stackabletech/nifi-operator/pull/375
->>>>>>> f11cf4e9
 
 ## [0.8.0] - 2022-11-08
 
