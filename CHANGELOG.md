# Changelog

All notable changes to this project will be documented in this file.

## [Unreleased]

### Changed

- Replace stackable-operator `initialize_logging` with stackable-telemetry `Tracing` ([#767]).
  - BREAKING: The file log directory was set by `NIFI_OPERATOR_LOG_DIRECTORY`, and is now set by `ROLLING_LOGS`
    (or via `--rolling-logs <DIRECTORY>`).
  - Replace stackable-operator `print_startup_string` with `tracing::info!` with fields.
- BREAKING: Inject the vector aggregator address into the vector config using the env var `VECTOR_AGGREGATOR_ADDRESS` instead
    of having the operator write it to the vector config ([#772]).

### Fixed

- Fix a bug where changes to ConfigMaps that are referenced in the NifiCluster spec didn't trigger a reconciliation ([#772]).

### Fixed

- Use `json` file extension for log files ([#774]).

[#767]: https://github.com/stackabletech/nifi-operator/pull/767
<<<<<<< HEAD
[#772]: https://github.com/stackabletech/nifi-operator/pull/772
=======
[#774]: https://github.com/stackabletech/nifi-operator/pull/774
>>>>>>> 866c32e3

## [25.3.0] - 2025-03-21

### Added

- The lifetime of auto generated TLS certificates is now configurable with the role and roleGroup
  config property `requestedSecretLifetime`. This helps reducing frequent Pod restarts ([#722]).
- Run a `containerdebug` process in the background of each Nifi container to collect debugging information ([#730]).
- Support configuring JVM arguments ([#724]).
- Aggregate emitted Kubernetes events on the CustomResources ([#742]).
- Document flow versioning with NiFi 2 ([#761]).

### Changed

- Bump Rust dependencies ([#758]).
  - `stackable-operator` to 0.87.0
  - `stackable-versioned` to 0.6.0
  - `rand` to 0.9
- Default to OCI for image metadata and product image selection ([#741]).

[#722]: https://github.com/stackabletech/nifi-operator/pull/722
[#724]: https://github.com/stackabletech/nifi-operator/pull/724
[#730]: https://github.com/stackabletech/nifi-operator/pull/730
[#741]: https://github.com/stackabletech/nifi-operator/pull/741
[#742]: https://github.com/stackabletech/nifi-operator/pull/742
[#758]: https://github.com/stackabletech/nifi-operator/pull/758
[#761]: https://github.com/stackabletech/nifi-operator/pull/761

## [24.11.1] - 2025-01-10

### Fixed

- Fix OIDC endpoint construction in case the `rootPath` does not have a trailing slash ([#718]).
- BREAKING: Use distinct ServiceAccounts for the Stacklets, so that multiple Stacklets can be
  deployed in one namespace. Existing Stacklets will use the newly created ServiceAccounts after
  restart ([#717]).

[#717]: https://github.com/stackabletech/nifi-operator/pull/717
[#718]: https://github.com/stackabletech/nifi-operator/pull/718

## [24.11.0] - 2024-11-18

### Added

- Support OpenID Connect authentication ([#660]).
- Allow configuring proxy host behavior ([#668]).
- Support disabling the `create-reporting-task` Job ([#690]).
- Support podOverrides on the `create-reporting-task` Job using the field `spec.clusterConfig.createReportingTaskJob.podOverrides` ([#690]).
- The operator can now run on Kubernetes clusters using a non-default cluster domain.
  Use the env var `KUBERNETES_CLUSTER_DOMAIN` or the operator Helm chart property `kubernetesClusterDomain` to set a non-default cluster domain ([#694]).

### Changed

- Reduce CRD size from `637KB` to `105KB` by accepting arbitrary YAML input instead of the underlying schema for the following fields ([#664]):
  - `podOverrides`
  - `affinity`
  - `extraVolumes`
- Increase `log` Volume size from 33 MiB to 500 MiB ([#671]).
- Replaced experimental NiFi `2.0.0-M4` with `2.0.0` ([#702]).
- Don't deploy the `PrometheusReportingTask` Job for NiFi versions `2.x.x` and up ([#708]).

### Fixed

- Switch from `flow.xml.gz` to `flow.json.gz` to allow seamless upgrades to version 2.0 ([#675]).
- Failing to parse one `NifiCluster`/`AuthenticationClass` should no longer cause the whole operator to stop functioning ([#662]).
- NiFi will now use the JDK trust store when an OIDC provider uses WebPKI as CA ([#686], [#698]).

### Removed

- Removed support for NiFi versions 1.21.0 and 1.25.0 ([#665]).
- test: Remove ZooKeeper 3.8.4 ([#672]).

[#660]: https://github.com/stackabletech/nifi-operator/pull/660
[#662]: https://github.com/stackabletech/nifi-operator/pull/662
[#664]: https://github.com/stackabletech/nifi-operator/pull/664
[#665]: https://github.com/stackabletech/nifi-operator/pull/665
[#668]: https://github.com/stackabletech/nifi-operator/pull/668
[#671]: https://github.com/stackabletech/nifi-operator/pull/671
[#672]: https://github.com/stackabletech/nifi-operator/pull/672
[#675]: https://github.com/stackabletech/nifi-operator/pull/675
[#686]: https://github.com/stackabletech/nifi-operator/pull/686
[#690]: https://github.com/stackabletech/nifi-operator/pull/690
[#694]: https://github.com/stackabletech/nifi-operator/pull/694
[#698]: https://github.com/stackabletech/nifi-operator/pull/698
[#702]: https://github.com/stackabletech/nifi-operator/pull/702
[#708]: https://github.com/stackabletech/nifi-operator/pull/708

## [24.7.0] - 2024-07-24

### Added

- Support specifying the SecretClass that is used to obtain TLS certificates ([#622]).
- Support for NiFi `1.27.0` and `2.0.0-M4` ([#639]).

### Changed

- Bump `stackable-operator` from `0.64.0` to `0.70.0` ([#641]).
- Bump `product-config` from `0.6.0` to `0.7.0` ([#641]).
- Bump other dependencies ([#642]).
- Make it easy to test custom NiFi images ([#616]).

### Fixed

- Use [config-utils](https://github.com/stackabletech/config-utils/) for text-replacement of variables in configs.
  This fixes escaping problems, especially when you have special characters in your password ([#627]).
- Processing of corrupted log events fixed; If errors occur, the error
  messages are added to the log event ([#628]).

### Removed

- Removed support for `1.23.2` ([#639]).

[#616]: https://github.com/stackabletech/nifi-operator/pull/616
[#622]: https://github.com/stackabletech/nifi-operator/pull/622
[#627]: https://github.com/stackabletech/nifi-operator/pull/627
[#628]: https://github.com/stackabletech/nifi-operator/pull/628
[#639]: https://github.com/stackabletech/nifi-operator/pull/639
[#641]: https://github.com/stackabletech/nifi-operator/pull/641
[#642]: https://github.com/stackabletech/nifi-operator/pull/642

## [24.3.0] - 2024-03-20

### Added

- Various documentation of the CRD ([#537]).
- Document support for Apache Iceberg extensions ([#556]).
- Helm: support labels in values.yaml ([#560]).
- Support for NiFi `1.25.0` ([#571]).

### Changed

- A service for a single NiFi node is created for the reporting task to avoid JWT issues ([#571]).

[#537]: https://github.com/stackabletech/nifi-operator/pull/537
[#556]: https://github.com/stackabletech/nifi-operator/pull/556
[#560]: https://github.com/stackabletech/nifi-operator/pull/560
[#571]: https://github.com/stackabletech/nifi-operator/pull/571

## [23.11.0] - 2023-11-24

### Added

- Default stackableVersion to operator version. It is recommended to remove `spec.image.stackableVersion` from your custom resources ([#493]).
- Configuration overrides for the JVM security properties, such as DNS caching ([#497]).
- Support PodDisruptionBudgets ([#509]).
- Support for 1.23.2 ([#513]).
- Support graceful shutdown ([#528]).

### Changed

- `vector` `0.26.0` -> `0.33.0` ([#494], [#513]).
- `operator-rs` `0.44.0` -> `0.55.0` ([#493], [#498], [#509], [#513]).
- [BREAKING] Consolidated authentication config to a list of AuthenticationClasses ([#498]).
- Let secret-operator handle certificate conversion ([#505]).

### Removed

- [BREAKING] Removed crd support for nifi.security.allow.anonymous.authentication that was never actually used ([#498]).
- [BREAKING] Removed crd support for the auto generation of admin credentials (obsolete since the user now always has to provide an AuthenticationClass) ([#498]).
- Support for 1.15.x, 1.16.x, 1.18.x, 1.20.x ([#513]).

[#493]: https://github.com/stackabletech/nifi-operator/pull/493
[#494]: https://github.com/stackabletech/nifi-operator/pull/494
[#497]: https://github.com/stackabletech/nifi-operator/pull/497
[#498]: https://github.com/stackabletech/nifi-operator/pull/498
[#505]: https://github.com/stackabletech/nifi-operator/pull/505
[#509]: https://github.com/stackabletech/nifi-operator/pull/509
[#513]: https://github.com/stackabletech/nifi-operator/pull/513
[#528]: https://github.com/stackabletech/nifi-operator/pull/528

## [23.7.0] - 2023-07-14

### Added

- Added support for NiFi versions 1.20.0 and 1.21.0 ([#464]).
- Generate OLM bundle for Release 23.4.0 ([#467]).
- Missing CRD defaults for `status.conditions` field ([#471]).
- Set explicit resources on all containers ([#476]).
- Support podOverrides ([#483]).

### Changed

- `operator-rs` `0.40.2` -> `0.44.0` ([#461], [#486]).
- Use 0.0.0-dev product images for testing ([#463])
- Use testing-tools 0.2.0 ([#463])
- Added kuttl test suites ([#480])

### Fixed

- Use ou with spaces in LDAP tests ([#466]).
- Reporting task now escapes user and password input in case of whitespaces ([#466]).
- Increase the size limit of the log volume ([#486]).

[#461]: https://github.com/stackabletech/nifi-operator/pull/461
[#463]: https://github.com/stackabletech/nifi-operator/pull/463
[#464]: https://github.com/stackabletech/nifi-operator/pull/464
[#466]: https://github.com/stackabletech/nifi-operator/pull/466
[#467]: https://github.com/stackabletech/nifi-operator/pull/467
[#471]: https://github.com/stackabletech/nifi-operator/pull/471
[#476]: https://github.com/stackabletech/nifi-operator/pull/476
[#480]: https://github.com/stackabletech/nifi-operator/pull/480
[#483]: https://github.com/stackabletech/nifi-operator/pull/483
[#486]: https://github.com/stackabletech/nifi-operator/pull/486

## [23.4.0] - 2023-04-17

### Added

- Enabled logging and log aggregation ([#418])
- Deploy default and support custom affinities ([#436], [#451])
- Added the ability to mount extra volumes for files that may be needed for NiFi processors to work ([#434])
- Openshift compatibility ([#446]).
- Extend cluster resources for status and cluster operation (paused, stopped) ([#447])
- Cluster status conditions ([#448])

### Changed

- [BREAKING]: Renamed global `config` to `clusterConfig` ([#417])
- [BREAKING]: Moved `zookeeper_configmap_name` to `clusterConfig` ([#417])
- `operator-rs` `0.33.0` -> `0.40.2` ([#418], [#447], [#452])
- [BREAKING] Support specifying Service type.
  This enables us to later switch non-breaking to using `ListenerClasses` for the exposure of Services.
  This change is breaking, because - for security reasons - we default to the `cluster-internal` `ListenerClass`.
  If you need your cluster to be accessible from outside of Kubernetes you need to set `clusterConfig.listenerClass`
  to `external-unstable` ([#449]).

### Fixed

- Avoid empty log events dated to 1970-01-01 and improve the precision of the
  log event timestamps ([#452]).
- Fix `create-reporting-task` to support multiple rolegroups ([#453])
- Fix proxy hosts list missing an entry for the load-balanced Service ([#453])
- Remove hardcoded `kubernetes.io/os=linux` selector when determining list of valid proxy nodes ([#453])

[#417]: https://github.com/stackabletech/nifi-operator/pull/417
[#418]: https://github.com/stackabletech/nifi-operator/pull/418
[#434]: https://github.com/stackabletech/nifi-operator/pull/434
[#436]: https://github.com/stackabletech/nifi-operator/pull/436
[#446]: https://github.com/stackabletech/nifi-operator/pull/446
[#447]: https://github.com/stackabletech/nifi-operator/pull/447
[#448]: https://github.com/stackabletech/nifi-operator/pull/448
[#449]: https://github.com/stackabletech/nifi-operator/pull/449
[#451]: https://github.com/stackabletech/nifi-operator/pull/451
[#452]: https://github.com/stackabletech/nifi-operator/pull/452
[#453]: https://github.com/stackabletech/nifi-operator/pull/453

## [23.1.0] - 2023-01-23

### Changed

- Updated operator-rs to 0.31.0 ([#382], [#401], [#408])
- Do not run init container as root anymore and avoid chmod and chown ([#390])
- [BREAKING] Use Product image selection instead of version. `spec.version` has been replaced by `spec.image` ([#394])
- [BREAKING]: Removed tools image (reporting task job and init container) and replaced with NiFi product image. This means the latest stackable version has to be used in the product image selection ([#397])
- Fixed the RoleGroup `selector`. It was not used before. ([#401])
- Refactoring of authentication handling ([#408])

[#382]: https://github.com/stackabletech/nifi-operator/pull/382
[#390]: https://github.com/stackabletech/nifi-operator/pull/390
[#394]: https://github.com/stackabletech/nifi-operator/pull/394
[#397]: https://github.com/stackabletech/nifi-operator/pull/397
[#401]: https://github.com/stackabletech/nifi-operator/pull/401
[#408]: https://github.com/stackabletech/nifi-operator/pull/408

## [0.8.1] - 2022-11-10

### Changed

- Fixed a regression that made PVC configs mandatory in some cases ([#375])
- Updated stackable image versions ([#376])

[#375]: https://github.com/stackabletech/nifi-operator/pull/375
[#376]: https://github.com/stackabletech/nifi-operator/pull/376

## [0.8.0] - 2022-11-08

### Added

- Support for in-place NiFi cluster upgrades ([#323])
- Added default resource requests (memory and cpu) for NiFi pods ([#353])
- Added support for NiFi version 1.18.0 ([#360])

### Changed

- Updated operator-rs to 0.26.1 ([#371])
- NiFi repository sizes are now adjusted based on declared PVC sizes ([#371])

[#323]: https://github.com/stackabletech/nifi-operator/pull/323
[#353]: https://github.com/stackabletech/nifi-operator/pull/353
[#360]: https://github.com/stackabletech/nifi-operator/pull/360
[#371]: https://github.com/stackabletech/nifi-operator/pull/371

## [0.7.0] - 2022-09-06

### Added

- Add support for LDAP authentication ([#303], [#318])

### Changed

- Include chart name when installing with a custom release name ([#300], [#301]).
- Orphaned resources are deleted ([#319])
- Updated operator-rs to 0.25.0 ([#319], [#328])
- Operator will not error out any more if admin credential need to be generated but `auto_generate` is not set.
  Instead the pods are written but will stay in initializing state until the necessary secrets have been
  created. ([#319])

[#300]: https://github.com/stackabletech/nifi-operator/pull/300
[#301]: https://github.com/stackabletech/nifi-operator/pull/301
[#303]: https://github.com/stackabletech/nifi-operator/pull/303
[#318]: https://github.com/stackabletech/nifi-operator/pull/318
[#319]: https://github.com/stackabletech/nifi-operator/pull/319
[#328]: https://github.com/stackabletech/nifi-operator/pull/328

## [0.6.0] - 2022-06-30

### Added

- Reconciliation errors are now reported as Kubernetes events ([#218]).
- Use cli argument `watch-namespace` / env var `WATCH_NAMESPACE` to specify
  a single namespace to watch ([#223]).
- Enable prometheus metrics via a `Job`. This is done via a python script that creates a ReportingTask via the NiFi REST API in the `tools` docker image ([#230]).
- Monitoring scraping label prometheus.io/scrape: true ([#230]).

### Changed

- `operator-rs` `0.10.0` -> `0.15.0` ([#218], [#223], [#230]).
- [BREAKING] Specifying the product version has been changed to adhere to [ADR018](https://docs.stackable.tech/home/contributor/adr/ADR018-product_image_versioning.html) instead of just specifying the product version you will now have to add the Stackable image version as well, so `version: 3.5.8` becomes (for example) `version: 3.5.8-stackable0.1.0` ([#270])
- [BREAKING] CRD overhaul: Moved `authenticationConfig` to top level `config.authentication`. `SingleUser` now proper camelCase `singleUser`. `adminCredentialsSecret` now takes a String instead of `SecretReference` ([#277]).
- [BREAKING] CRD overhaul: Moved `sensitivePropertiesConfig` to top level `config.sensitiveProperties` ([#277]).

### Removed

- The `monitoring.rs` module which is obsolete ([#230]).

[#218]: https://github.com/stackabletech/nifi-operator/pull/218
[#223]: https://github.com/stackabletech/nifi-operator/pull/223
[#230]: https://github.com/stackabletech/nifi-operator/pull/230
[#270]: https://github.com/stackabletech/nifi-operator/pull/270
[#277]: https://github.com/stackabletech/nifi-operator/pull/277

## [0.5.0] - 2022-02-14

### Changed

- The ZooKeeper discovery now references config map name of ZNode ([#207]).
- `operator-rs` `0.9.0` → `0.10.0` ([#207]).

[#207]: https://github.com/stackabletech/nifi-operator/pull/207

## [0.4.0] - 2021-12-06

### Added

- Support for 1.15.0 ([#125])
- Sensitive property key is setable via a secret ([#125])

### Changed

- Removed support for 1.13.2 ([#125])
- Added/removed some default config settings that changed from 1.13 to 1.15 ([#125])
- `operator-rs` `0.3.0` → `0.4.0` ([#101]).
- `stackable-zookeeper-crd`: `0.4.1` → `0.5.0` ([#101]).
- Adapted pod image and container command to docker image ([#101]).
- Adapted documentation to represent new workflow with docker images ([#101]).

[#101]: https://github.com/stackabletech/nifi-operator/pull/101
[#125]: https://github.com/stackabletech/nifi-operator/pull/125

## [0.3.0] - 2021-10-27

### Added

- Added versioning code from operator-rs for up and downgrades ([#81]).
- Added `ProductVersion` to status ([#81]).
- Added `Condition` to status ([#81]).
- Use sticky scheduler ([#87])

### Changed

- `stackable-zookeeper-crd`: `0.3.0` → `0.4.1` ([#92]).
- `operator-rs`: `0.3.0` ([#92]).
- `kube-rs`: `0.58` → `0.60` ([#83]).
- `k8s-openapi` `0.12` → `0.13` and features: `v1_21` → `v1_22` ([#83]).
- `operator-rs` `0.2.1` → `0.2.2` ([#83]).

### Fixed

- Fixed a bug where `wait_until_crds_present` only reacted to the main CRD, not the commands ([#92]).

[#92]: https://github.com/stackabletech/nifi-operator/pull/92
[#83]: https://github.com/stackabletech/nifi-operator/pull/83
[#81]: https://github.com/stackabletech/nifi-operator/pull/81
[#87]: https://github.com/stackabletech/nifi-operator/pull/87

## [0.2.0] - 2021-09-14

### Changed

- **Breaking:** Repository structure was changed and the -server crate renamed to -binary. As part of this change the -server suffix was removed from both the package name for os packages and the name of the executable ([#72]).

[#72]: https://github.com/stackabletech/nifi-operator/pull/72

## [0.1.0] - 2021.09.07

### Added

- Initial release<|MERGE_RESOLUTION|>--- conflicted
+++ resolved
@@ -15,18 +15,12 @@
 
 ### Fixed
 
+- Use `json` file extension for log files ([#774]).
 - Fix a bug where changes to ConfigMaps that are referenced in the NifiCluster spec didn't trigger a reconciliation ([#772]).
 
-### Fixed
-
-- Use `json` file extension for log files ([#774]).
-
 [#767]: https://github.com/stackabletech/nifi-operator/pull/767
-<<<<<<< HEAD
 [#772]: https://github.com/stackabletech/nifi-operator/pull/772
-=======
 [#774]: https://github.com/stackabletech/nifi-operator/pull/774
->>>>>>> 866c32e3
 
 ## [25.3.0] - 2025-03-21
 
