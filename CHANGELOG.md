# Changelog

All notable changes to this project will be documented in this file.

## [Unreleased]

### Added

- Add rolling upgrade support for upgrades between NiFi 2 versions ([#771]).
<<<<<<< HEAD
- Added listener support for Nifi ([#XXX]).
=======
- Adds new telemetry CLI arguments and environment variables ([#782]).
  - Use `--file-log-max-files` (or `FILE_LOG_MAX_FILES`) to limit the number of log files kept.
  - Use `--file-log-rotation-period` (or `FILE_LOG_ROTATION_PERIOD`) to configure the frequency of rotation.
  - Use `--console-log-format` (or `CONSOLE_LOG_FORMAT`) to set the format to `plain` (default) or `json`.
>>>>>>> 4474155d

### Changed

- BREAKING: Replace stackable-operator `initialize_logging` with stackable-telemetry `Tracing` ([#767], [#776], [#782]).
  - The console log level was set by `NIFI_OPERATOR_LOG`, and is now set by `CONSOLE_LOG_LEVEL`.
  - The file log level was set by `NIFI_OPERATOR_LOG`, and is now set by `FILE_LOG_LEVEL`.
  - The file log directory was set by `NIFI_OPERATOR_LOG_DIRECTORY`, and is now set
    by `FILE_LOG_DIRECTORY` (or via `--file-log-directory <DIRECTORY>`).
  - Replace stackable-operator `print_startup_string` with `tracing::info!` with fields.
- BREAKING: Inject the vector aggregator address into the vector config using the env var `VECTOR_AGGREGATOR_ADDRESS` instead
    of having the operator write it to the vector config ([#772]).
- test: Bump to Vector `0.46.1` ([#789]).

### Fixed

- Use `json` file extension for log files ([#774]).
- Fix a bug where changes to ConfigMaps that are referenced in the NifiCluster spec didn't trigger a reconciliation ([#772]).

### Removed

- test: ZooKeeper 3.9.2 removed ([#787]).

[#767]: https://github.com/stackabletech/nifi-operator/pull/767
[#771]: https://github.com/stackabletech/nifi-operator/pull/771
[#772]: https://github.com/stackabletech/nifi-operator/pull/772
[#774]: https://github.com/stackabletech/nifi-operator/pull/774
[#776]: https://github.com/stackabletech/nifi-operator/pull/776
[#782]: https://github.com/stackabletech/nifi-operator/pull/782
[#787]: https://github.com/stackabletech/nifi-operator/pull/787
[#789]: https://github.com/stackabletech/nifi-operator/pull/789

## [25.3.0] - 2025-03-21

### Added

- The lifetime of auto generated TLS certificates is now configurable with the role and roleGroup
  config property `requestedSecretLifetime`. This helps reducing frequent Pod restarts ([#722]).
- Run a `containerdebug` process in the background of each Nifi container to collect debugging information ([#730]).
- Support configuring JVM arguments ([#724]).
- Aggregate emitted Kubernetes events on the CustomResources ([#742]).
- Document flow versioning with NiFi 2 ([#761]).

### Changed

- Bump Rust dependencies ([#758]).
  - `stackable-operator` to 0.87.0
  - `stackable-versioned` to 0.6.0
  - `rand` to 0.9
- Default to OCI for image metadata and product image selection ([#741]).

[#722]: https://github.com/stackabletech/nifi-operator/pull/722
[#724]: https://github.com/stackabletech/nifi-operator/pull/724
[#730]: https://github.com/stackabletech/nifi-operator/pull/730
[#741]: https://github.com/stackabletech/nifi-operator/pull/741
[#742]: https://github.com/stackabletech/nifi-operator/pull/742
[#758]: https://github.com/stackabletech/nifi-operator/pull/758
[#761]: https://github.com/stackabletech/nifi-operator/pull/761

## [24.11.1] - 2025-01-10

### Fixed

- Fix OIDC endpoint construction in case the `rootPath` does not have a trailing slash ([#718]).
- BREAKING: Use distinct ServiceAccounts for the Stacklets, so that multiple Stacklets can be
  deployed in one namespace. Existing Stacklets will use the newly created ServiceAccounts after
  restart ([#717]).

[#717]: https://github.com/stackabletech/nifi-operator/pull/717
[#718]: https://github.com/stackabletech/nifi-operator/pull/718

## [24.11.0] - 2024-11-18

### Added

- Support OpenID Connect authentication ([#660]).
- Allow configuring proxy host behavior ([#668]).
- Support disabling the `create-reporting-task` Job ([#690]).
- Support podOverrides on the `create-reporting-task` Job using the field `spec.clusterConfig.createReportingTaskJob.podOverrides` ([#690]).
- The operator can now run on Kubernetes clusters using a non-default cluster domain.
  Use the env var `KUBERNETES_CLUSTER_DOMAIN` or the operator Helm chart property `kubernetesClusterDomain` to set a non-default cluster domain ([#694]).

### Changed

- Reduce CRD size from `637KB` to `105KB` by accepting arbitrary YAML input instead of the underlying schema for the following fields ([#664]):
  - `podOverrides`
  - `affinity`
  - `extraVolumes`
- Increase `log` Volume size from 33 MiB to 500 MiB ([#671]).
- Replaced experimental NiFi `2.0.0-M4` with `2.0.0` ([#702]).
- Don't deploy the `PrometheusReportingTask` Job for NiFi versions `2.x.x` and up ([#708]).

### Fixed

- Switch from `flow.xml.gz` to `flow.json.gz` to allow seamless upgrades to version 2.0 ([#675]).
- Failing to parse one `NifiCluster`/`AuthenticationClass` should no longer cause the whole operator to stop functioning ([#662]).
- NiFi will now use the JDK trust store when an OIDC provider uses WebPKI as CA ([#686], [#698]).

### Removed

- Removed support for NiFi versions 1.21.0 and 1.25.0 ([#665]).
- test: Remove ZooKeeper 3.8.4 ([#672]).

[#660]: https://github.com/stackabletech/nifi-operator/pull/660
[#662]: https://github.com/stackabletech/nifi-operator/pull/662
[#664]: https://github.com/stackabletech/nifi-operator/pull/664
[#665]: https://github.com/stackabletech/nifi-operator/pull/665
[#668]: https://github.com/stackabletech/nifi-operator/pull/668
[#671]: https://github.com/stackabletech/nifi-operator/pull/671
[#672]: https://github.com/stackabletech/nifi-operator/pull/672
[#675]: https://github.com/stackabletech/nifi-operator/pull/675
[#686]: https://github.com/stackabletech/nifi-operator/pull/686
[#690]: https://github.com/stackabletech/nifi-operator/pull/690
[#694]: https://github.com/stackabletech/nifi-operator/pull/694
[#698]: https://github.com/stackabletech/nifi-operator/pull/698
[#702]: https://github.com/stackabletech/nifi-operator/pull/702
[#708]: https://github.com/stackabletech/nifi-operator/pull/708

## [24.7.0] - 2024-07-24

### Added

- Support specifying the SecretClass that is used to obtain TLS certificates ([#622]).
- Support for NiFi `1.27.0` and `2.0.0-M4` ([#639]).

### Changed

- Bump `stackable-operator` from `0.64.0` to `0.70.0` ([#641]).
- Bump `product-config` from `0.6.0` to `0.7.0` ([#641]).
- Bump other dependencies ([#642]).
- Make it easy to test custom NiFi images ([#616]).

### Fixed

- Use [config-utils](https://github.com/stackabletech/config-utils/) for text-replacement of variables in configs.
  This fixes escaping problems, especially when you have special characters in your password ([#627]).
- Processing of corrupted log events fixed; If errors occur, the error
  messages are added to the log event ([#628]).

### Removed

- Removed support for `1.23.2` ([#639]).

[#616]: https://github.com/stackabletech/nifi-operator/pull/616
[#622]: https://github.com/stackabletech/nifi-operator/pull/622
[#627]: https://github.com/stackabletech/nifi-operator/pull/627
[#628]: https://github.com/stackabletech/nifi-operator/pull/628
[#639]: https://github.com/stackabletech/nifi-operator/pull/639
[#641]: https://github.com/stackabletech/nifi-operator/pull/641
[#642]: https://github.com/stackabletech/nifi-operator/pull/642

## [24.3.0] - 2024-03-20

### Added

- Various documentation of the CRD ([#537]).
- Document support for Apache Iceberg extensions ([#556]).
- Helm: support labels in values.yaml ([#560]).
- Support for NiFi `1.25.0` ([#571]).

### Changed

- A service for a single NiFi node is created for the reporting task to avoid JWT issues ([#571]).

[#537]: https://github.com/stackabletech/nifi-operator/pull/537
[#556]: https://github.com/stackabletech/nifi-operator/pull/556
[#560]: https://github.com/stackabletech/nifi-operator/pull/560
[#571]: https://github.com/stackabletech/nifi-operator/pull/571

## [23.11.0] - 2023-11-24

### Added

- Default stackableVersion to operator version. It is recommended to remove `spec.image.stackableVersion` from your custom resources ([#493]).
- Configuration overrides for the JVM security properties, such as DNS caching ([#497]).
- Support PodDisruptionBudgets ([#509]).
- Support for 1.23.2 ([#513]).
- Support graceful shutdown ([#528]).

### Changed

- `vector` `0.26.0` -> `0.33.0` ([#494], [#513]).
- `operator-rs` `0.44.0` -> `0.55.0` ([#493], [#498], [#509], [#513]).
- [BREAKING] Consolidated authentication config to a list of AuthenticationClasses ([#498]).
- Let secret-operator handle certificate conversion ([#505]).

### Removed

- [BREAKING] Removed crd support for nifi.security.allow.anonymous.authentication that was never actually used ([#498]).
- [BREAKING] Removed crd support for the auto generation of admin credentials (obsolete since the user now always has to provide an AuthenticationClass) ([#498]).
- Support for 1.15.x, 1.16.x, 1.18.x, 1.20.x ([#513]).

[#493]: https://github.com/stackabletech/nifi-operator/pull/493
[#494]: https://github.com/stackabletech/nifi-operator/pull/494
[#497]: https://github.com/stackabletech/nifi-operator/pull/497
[#498]: https://github.com/stackabletech/nifi-operator/pull/498
[#505]: https://github.com/stackabletech/nifi-operator/pull/505
[#509]: https://github.com/stackabletech/nifi-operator/pull/509
[#513]: https://github.com/stackabletech/nifi-operator/pull/513
[#528]: https://github.com/stackabletech/nifi-operator/pull/528

## [23.7.0] - 2023-07-14

### Added

- Added support for NiFi versions 1.20.0 and 1.21.0 ([#464]).
- Generate OLM bundle for Release 23.4.0 ([#467]).
- Missing CRD defaults for `status.conditions` field ([#471]).
- Set explicit resources on all containers ([#476]).
- Support podOverrides ([#483]).

### Changed

- `operator-rs` `0.40.2` -> `0.44.0` ([#461], [#486]).
- Use 0.0.0-dev product images for testing ([#463])
- Use testing-tools 0.2.0 ([#463])
- Added kuttl test suites ([#480])

### Fixed

- Use ou with spaces in LDAP tests ([#466]).
- Reporting task now escapes user and password input in case of whitespaces ([#466]).
- Increase the size limit of the log volume ([#486]).

[#461]: https://github.com/stackabletech/nifi-operator/pull/461
[#463]: https://github.com/stackabletech/nifi-operator/pull/463
[#464]: https://github.com/stackabletech/nifi-operator/pull/464
[#466]: https://github.com/stackabletech/nifi-operator/pull/466
[#467]: https://github.com/stackabletech/nifi-operator/pull/467
[#471]: https://github.com/stackabletech/nifi-operator/pull/471
[#476]: https://github.com/stackabletech/nifi-operator/pull/476
[#480]: https://github.com/stackabletech/nifi-operator/pull/480
[#483]: https://github.com/stackabletech/nifi-operator/pull/483
[#486]: https://github.com/stackabletech/nifi-operator/pull/486

## [23.4.0] - 2023-04-17

### Added

- Enabled logging and log aggregation ([#418])
- Deploy default and support custom affinities ([#436], [#451])
- Added the ability to mount extra volumes for files that may be needed for NiFi processors to work ([#434])
- Openshift compatibility ([#446]).
- Extend cluster resources for status and cluster operation (paused, stopped) ([#447])
- Cluster status conditions ([#448])

### Changed

- [BREAKING]: Renamed global `config` to `clusterConfig` ([#417])
- [BREAKING]: Moved `zookeeper_configmap_name` to `clusterConfig` ([#417])
- `operator-rs` `0.33.0` -> `0.40.2` ([#418], [#447], [#452])
- [BREAKING] Support specifying Service type.
  This enables us to later switch non-breaking to using `ListenerClasses` for the exposure of Services.
  This change is breaking, because - for security reasons - we default to the `cluster-internal` `ListenerClass`.
  If you need your cluster to be accessible from outside of Kubernetes you need to set `clusterConfig.listenerClass`
  to `external-unstable` ([#449]).

### Fixed

- Avoid empty log events dated to 1970-01-01 and improve the precision of the
  log event timestamps ([#452]).
- Fix `create-reporting-task` to support multiple rolegroups ([#453])
- Fix proxy hosts list missing an entry for the load-balanced Service ([#453])
- Remove hardcoded `kubernetes.io/os=linux` selector when determining list of valid proxy nodes ([#453])

[#417]: https://github.com/stackabletech/nifi-operator/pull/417
[#418]: https://github.com/stackabletech/nifi-operator/pull/418
[#434]: https://github.com/stackabletech/nifi-operator/pull/434
[#436]: https://github.com/stackabletech/nifi-operator/pull/436
[#446]: https://github.com/stackabletech/nifi-operator/pull/446
[#447]: https://github.com/stackabletech/nifi-operator/pull/447
[#448]: https://github.com/stackabletech/nifi-operator/pull/448
[#449]: https://github.com/stackabletech/nifi-operator/pull/449
[#451]: https://github.com/stackabletech/nifi-operator/pull/451
[#452]: https://github.com/stackabletech/nifi-operator/pull/452
[#453]: https://github.com/stackabletech/nifi-operator/pull/453

## [23.1.0] - 2023-01-23

### Changed

- Updated operator-rs to 0.31.0 ([#382], [#401], [#408])
- Do not run init container as root anymore and avoid chmod and chown ([#390])
- [BREAKING] Use Product image selection instead of version. `spec.version` has been replaced by `spec.image` ([#394])
- [BREAKING]: Removed tools image (reporting task job and init container) and replaced with NiFi product image. This means the latest stackable version has to be used in the product image selection ([#397])
- Fixed the RoleGroup `selector`. It was not used before. ([#401])
- Refactoring of authentication handling ([#408])

[#382]: https://github.com/stackabletech/nifi-operator/pull/382
[#390]: https://github.com/stackabletech/nifi-operator/pull/390
[#394]: https://github.com/stackabletech/nifi-operator/pull/394
[#397]: https://github.com/stackabletech/nifi-operator/pull/397
[#401]: https://github.com/stackabletech/nifi-operator/pull/401
[#408]: https://github.com/stackabletech/nifi-operator/pull/408

## [0.8.1] - 2022-11-10

### Changed

- Fixed a regression that made PVC configs mandatory in some cases ([#375])
- Updated stackable image versions ([#376])

[#375]: https://github.com/stackabletech/nifi-operator/pull/375
[#376]: https://github.com/stackabletech/nifi-operator/pull/376

## [0.8.0] - 2022-11-08

### Added

- Support for in-place NiFi cluster upgrades ([#323])
- Added default resource requests (memory and cpu) for NiFi pods ([#353])
- Added support for NiFi version 1.18.0 ([#360])

### Changed

- Updated operator-rs to 0.26.1 ([#371])
- NiFi repository sizes are now adjusted based on declared PVC sizes ([#371])

[#323]: https://github.com/stackabletech/nifi-operator/pull/323
[#353]: https://github.com/stackabletech/nifi-operator/pull/353
[#360]: https://github.com/stackabletech/nifi-operator/pull/360
[#371]: https://github.com/stackabletech/nifi-operator/pull/371

## [0.7.0] - 2022-09-06

### Added

- Add support for LDAP authentication ([#303], [#318])

### Changed

- Include chart name when installing with a custom release name ([#300], [#301]).
- Orphaned resources are deleted ([#319])
- Updated operator-rs to 0.25.0 ([#319], [#328])
- Operator will not error out any more if admin credential need to be generated but `auto_generate` is not set.
  Instead the pods are written but will stay in initializing state until the necessary secrets have been
  created. ([#319])

[#300]: https://github.com/stackabletech/nifi-operator/pull/300
[#301]: https://github.com/stackabletech/nifi-operator/pull/301
[#303]: https://github.com/stackabletech/nifi-operator/pull/303
[#318]: https://github.com/stackabletech/nifi-operator/pull/318
[#319]: https://github.com/stackabletech/nifi-operator/pull/319
[#328]: https://github.com/stackabletech/nifi-operator/pull/328

## [0.6.0] - 2022-06-30

### Added

- Reconciliation errors are now reported as Kubernetes events ([#218]).
- Use cli argument `watch-namespace` / env var `WATCH_NAMESPACE` to specify
  a single namespace to watch ([#223]).
- Enable prometheus metrics via a `Job`. This is done via a python script that creates a ReportingTask via the NiFi REST API in the `tools` docker image ([#230]).
- Monitoring scraping label prometheus.io/scrape: true ([#230]).

### Changed

- `operator-rs` `0.10.0` -> `0.15.0` ([#218], [#223], [#230]).
- [BREAKING] Specifying the product version has been changed to adhere to [ADR018](https://docs.stackable.tech/home/contributor/adr/ADR018-product_image_versioning.html) instead of just specifying the product version you will now have to add the Stackable image version as well, so `version: 3.5.8` becomes (for example) `version: 3.5.8-stackable0.1.0` ([#270])
- [BREAKING] CRD overhaul: Moved `authenticationConfig` to top level `config.authentication`. `SingleUser` now proper camelCase `singleUser`. `adminCredentialsSecret` now takes a String instead of `SecretReference` ([#277]).
- [BREAKING] CRD overhaul: Moved `sensitivePropertiesConfig` to top level `config.sensitiveProperties` ([#277]).

### Removed

- The `monitoring.rs` module which is obsolete ([#230]).

[#218]: https://github.com/stackabletech/nifi-operator/pull/218
[#223]: https://github.com/stackabletech/nifi-operator/pull/223
[#230]: https://github.com/stackabletech/nifi-operator/pull/230
[#270]: https://github.com/stackabletech/nifi-operator/pull/270
[#277]: https://github.com/stackabletech/nifi-operator/pull/277

## [0.5.0] - 2022-02-14

### Changed

- The ZooKeeper discovery now references config map name of ZNode ([#207]).
- `operator-rs` `0.9.0` → `0.10.0` ([#207]).

[#207]: https://github.com/stackabletech/nifi-operator/pull/207

## [0.4.0] - 2021-12-06

### Added

- Support for 1.15.0 ([#125])
- Sensitive property key is setable via a secret ([#125])

### Changed

- Removed support for 1.13.2 ([#125])
- Added/removed some default config settings that changed from 1.13 to 1.15 ([#125])
- `operator-rs` `0.3.0` → `0.4.0` ([#101]).
- `stackable-zookeeper-crd`: `0.4.1` → `0.5.0` ([#101]).
- Adapted pod image and container command to docker image ([#101]).
- Adapted documentation to represent new workflow with docker images ([#101]).

[#101]: https://github.com/stackabletech/nifi-operator/pull/101
[#125]: https://github.com/stackabletech/nifi-operator/pull/125

## [0.3.0] - 2021-10-27

### Added

- Added versioning code from operator-rs for up and downgrades ([#81]).
- Added `ProductVersion` to status ([#81]).
- Added `Condition` to status ([#81]).
- Use sticky scheduler ([#87])

### Changed

- `stackable-zookeeper-crd`: `0.3.0` → `0.4.1` ([#92]).
- `operator-rs`: `0.3.0` ([#92]).
- `kube-rs`: `0.58` → `0.60` ([#83]).
- `k8s-openapi` `0.12` → `0.13` and features: `v1_21` → `v1_22` ([#83]).
- `operator-rs` `0.2.1` → `0.2.2` ([#83]).

### Fixed

- Fixed a bug where `wait_until_crds_present` only reacted to the main CRD, not the commands ([#92]).

[#92]: https://github.com/stackabletech/nifi-operator/pull/92
[#83]: https://github.com/stackabletech/nifi-operator/pull/83
[#81]: https://github.com/stackabletech/nifi-operator/pull/81
[#87]: https://github.com/stackabletech/nifi-operator/pull/87

## [0.2.0] - 2021-09-14

### Changed

- **Breaking:** Repository structure was changed and the -server crate renamed to -binary. As part of this change the -server suffix was removed from both the package name for os packages and the name of the executable ([#72]).

[#72]: https://github.com/stackabletech/nifi-operator/pull/72

## [0.1.0] - 2021.09.07

### Added

- Initial release<|MERGE_RESOLUTION|>--- conflicted
+++ resolved
@@ -7,14 +7,11 @@
 ### Added
 
 - Add rolling upgrade support for upgrades between NiFi 2 versions ([#771]).
-<<<<<<< HEAD
 - Added listener support for Nifi ([#XXX]).
-=======
 - Adds new telemetry CLI arguments and environment variables ([#782]).
   - Use `--file-log-max-files` (or `FILE_LOG_MAX_FILES`) to limit the number of log files kept.
   - Use `--file-log-rotation-period` (or `FILE_LOG_ROTATION_PERIOD`) to configure the frequency of rotation.
   - Use `--console-log-format` (or `CONSOLE_LOG_FORMAT`) to set the format to `plain` (default) or `json`.
->>>>>>> 4474155d
 
 ### Changed
 
