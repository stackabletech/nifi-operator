pub mod affinity;
pub mod authentication;
pub mod tls;

use std::collections::BTreeMap;

use affinity::get_affinity;
use serde::{Deserialize, Serialize};
use snafu::{OptionExt, ResultExt, Snafu};
use stackable_operator::{
    commons::{
        affinity::StackableAffinity,
<<<<<<< HEAD
=======
        authentication::ClientAuthenticationDetails,
        cache::UserInformationCache,
>>>>>>> 1590b986
        cluster_operation::ClusterOperation,
        opa::OpaConfig,
        product_image_selection::ProductImage,
        resources::{
            CpuLimitsFragment, MemoryLimitsFragment, NoRuntimeLimits, NoRuntimeLimitsFragment,
            PvcConfig, PvcConfigFragment, Resources, ResourcesFragment,
        },
    },
    config::{
        fragment::{self, Fragment, ValidationError},
        merge::Merge,
    },
    crd::{authentication::core as auth_core, git_sync},
    k8s_openapi::{
        api::core::v1::{PodTemplateSpec, Volume},
        apimachinery::pkg::api::resource::Quantity,
    },
    kube::{CustomResource, ResourceExt, runtime::reflector::ObjectRef},
    memory::MemoryQuantity,
    product_config_utils::{self, Configuration},
    product_logging::{self, spec::Logging},
    role_utils::{GenericRoleConfig, JavaCommonConfig, Role, RoleGroupRef},
    schemars::{self, JsonSchema},
    status::condition::{ClusterCondition, HasStatusCondition},
    time::Duration,
    utils::{
        cluster_info::KubernetesClusterInfo,
        crds::{raw_object_list_schema, raw_object_schema},
    },
    versioned::versioned,
};
use strum::Display;
use tls::NifiTls;

pub const APP_NAME: &str = "nifi";

pub const HTTPS_PORT_NAME: &str = "https";
pub const HTTPS_PORT: u16 = 8443;
pub const PROTOCOL_PORT_NAME: &str = "protocol";
pub const PROTOCOL_PORT: u16 = 9088;
pub const BALANCE_PORT_NAME: &str = "balance";
pub const BALANCE_PORT: u16 = 6243;
pub const METRICS_PORT_NAME: &str = "metrics";
pub const METRICS_PORT: u16 = 8081;

pub const STACKABLE_LOG_DIR: &str = "/stackable/log";
pub const STACKABLE_LOG_CONFIG_DIR: &str = "/stackable/log_config";

pub const MAX_NIFI_LOG_FILES_SIZE: MemoryQuantity = MemoryQuantity::from_mebi(10.0);

const DEFAULT_NODE_GRACEFUL_SHUTDOWN_TIMEOUT: Duration = Duration::from_minutes_unchecked(5);

#[derive(Snafu, Debug)]
pub enum Error {
    #[snafu(display("object has no namespace associated"))]
    NoNamespace,

    #[snafu(display("the NiFi role [{role}] is missing from spec"))]
    MissingNifiRole { role: String },

    #[snafu(display("the NiFi node role group [{role_group}] is missing from spec"))]
    MissingNifiRoleGroup { role_group: String },

    #[snafu(display("fragment validation failure"))]
    FragmentValidationFailure { source: ValidationError },
}

#[versioned(version(name = "v1alpha1"))]
pub mod versioned {
    /// A NiFi cluster stacklet. This resource is managed by the Stackable operator for Apache NiFi.
    /// Find more information on how to use it and the resources that the operator generates in the
    /// [operator documentation](DOCS_BASE_URL_PLACEHOLDER/nifi/).
    #[versioned(k8s(
        group = "nifi.stackable.tech",
        shortname = "nifi",
        status = "NifiStatus",
        namespaced,
        crates(
            kube_core = "stackable_operator::kube::core",
            k8s_openapi = "stackable_operator::k8s_openapi",
            schemars = "stackable_operator::schemars"
        )
    ))]
    #[derive(Clone, CustomResource, Debug, Deserialize, JsonSchema, PartialEq, Serialize)]
    #[serde(rename_all = "camelCase")]
    pub struct NifiClusterSpec {
        /// Settings that affect all roles and role groups.
        /// The settings in the `clusterConfig` are cluster wide settings that do not need to be configurable at role or role group level.
        pub cluster_config: v1alpha1::NifiClusterConfig,

        // no doc - docs in Role struct.
        #[serde(default, skip_serializing_if = "Option::is_none")]
        pub nodes: Option<Role<NifiConfigFragment, GenericRoleConfig, JavaCommonConfig>>,

        // no doc - docs in ProductImage struct.
        pub image: ProductImage,

        // no doc - docs in ClusterOperation struct.
        #[serde(default)]
        pub cluster_operation: ClusterOperation,
    }

    #[derive(Clone, Debug, Deserialize, JsonSchema, PartialEq, Serialize)]
    #[serde(rename_all = "camelCase")]
    pub struct NifiClusterConfig {
        /// Authentication options for NiFi (required).
        /// Read more about authentication in the [security documentation](DOCS_BASE_URL_PLACEHOLDER/nifi/usage_guide/security#authentication).
        // We don't add `#[serde(default)]` here, as we require authentication
        pub authentication: Vec<auth_core::v1alpha1::ClientAuthenticationDetails>,

        /// Authorization options.
        /// Learn more in the [NiFi authorization usage guide](DOCS_BASE_URL_PLACEHOLDER/nifi/usage-guide/security#authorization).
        #[serde(skip_serializing_if = "Option::is_none")]
        pub authorization: Option<NifiAuthorization>,

        /// Configuration of allowed proxies e.g. load balancers or Kubernetes Ingress. Using a proxy that is not allowed by NiFi results
        /// in a failed host header check.
        #[serde(default)]
        pub host_header_check: HostHeaderCheckConfig,

        /// TLS configuration options for the server.
        #[serde(default)]
        pub tls: NifiTls,

        // no doc - docs in NifiSensitivePropertiesConfig struct.
        pub sensitive_properties: NifiSensitivePropertiesConfig,

        /// Name of the Vector aggregator [discovery ConfigMap](DOCS_BASE_URL_PLACEHOLDER/concepts/service_discovery).
        /// It must contain the key `ADDRESS` with the address of the Vector aggregator.
        /// Follow the [logging tutorial](DOCS_BASE_URL_PLACEHOLDER/tutorials/logging-vector-aggregator)
        /// to learn how to configure log aggregation with Vector.
        #[serde(skip_serializing_if = "Option::is_none")]
        pub vector_aggregator_config_map_name: Option<String>,

        /// NiFi requires a ZooKeeper cluster connection to run.
        /// Provide the name of the ZooKeeper [discovery ConfigMap](DOCS_BASE_URL_PLACEHOLDER/concepts/service_discovery)
        /// here. When using the [Stackable operator for Apache ZooKeeper](DOCS_BASE_URL_PLACEHOLDER/zookeeper/)
        /// to deploy a ZooKeeper cluster, this will simply be the name of your ZookeeperCluster resource.
        pub zookeeper_config_map_name: String,

        /// The `customComponentsGitSync` setting allows configuring custom components to mount via `git-sync`.
        /// Learn more in the
        /// [Custom Python processors documentation](DOCS_BASE_URL_PLACEHOLDER/nifi/usage_guide/custom-components/custom-python-processors/#git-sync).
        #[serde(default)]
        pub custom_components_git_sync: Vec<git_sync::v1alpha1::GitSync>,

        /// Extra volumes similar to `.spec.volumes` on a Pod to mount into every container, this can be useful to for
        /// example make client certificates, keytabs or similar things available to processors. These volumes will be
        /// mounted into all pods at `/stackable/userdata/{volumename}`.
        /// See also the [external files usage guide](DOCS_BASE_URL_PLACEHOLDER/nifi/usage_guide/extra-volumes).
        #[serde(default, skip_serializing_if = "Vec::is_empty")]
        #[schemars(schema_with = "raw_object_list_schema")]
        pub extra_volumes: Vec<Volume>,

        /// This field controls which type of Service the Operator creates for this NifiCluster:
        ///
        /// * cluster-internal: Use a ClusterIP service
        ///
        /// * external-unstable: Use a NodePort service
        ///
        /// This is a temporary solution with the goal to keep yaml manifests forward compatible.
        /// In the future, this setting will control which [ListenerClass](DOCS_BASE_URL_PLACEHOLDER/listener-operator/listenerclass.html)
        /// will be used to expose the service, and ListenerClass names will stay the same, allowing for a non-breaking change.
        #[serde(default)]
        pub listener_class: CurrentlySupportedListenerClasses,

        // Docs are on the struct
        #[serde(default)]
        pub create_reporting_task_job: CreateReportingTaskJob,
    }
}

impl HasStatusCondition for v1alpha1::NifiCluster {
    fn conditions(&self) -> Vec<ClusterCondition> {
        match &self.status {
            Some(status) => status.conditions.clone(),
            None => vec![],
        }
    }
}

impl v1alpha1::NifiCluster {
    /// The name of the role-level load-balanced Kubernetes `Service`
    pub fn node_role_service_name(&self) -> String {
        self.name_any()
    }

    /// The fully-qualified domain name of the role-level load-balanced Kubernetes `Service`
    pub fn node_role_service_fqdn(&self, cluster_info: &KubernetesClusterInfo) -> Option<String> {
        Some(format!(
            "{}.{}.svc.{}",
            self.node_role_service_name(),
            self.metadata.namespace.as_ref()?,
            cluster_info.cluster_domain,
        ))
    }

    /// Metadata about a metastore rolegroup
    pub fn node_rolegroup_ref(&self, group_name: impl Into<String>) -> RoleGroupRef<Self> {
        RoleGroupRef {
            cluster: ObjectRef::from_obj(self),
            role: NifiRole::Node.to_string(),
            role_group: group_name.into(),
        }
    }

    pub fn role_config(&self, role: &NifiRole) -> Option<&GenericRoleConfig> {
        match role {
            NifiRole::Node => self.spec.nodes.as_ref().map(|n| &n.role_config),
        }
    }

    /// Return user provided server TLS settings
    pub fn server_tls_secret_class(&self) -> &str {
        &self.spec.cluster_config.tls.server_secret_class
    }

    /// List all pods expected to form the cluster
    ///
    /// We try to predict the pods here rather than looking at the current cluster state in order to
    /// avoid instance churn.
    pub fn pods(&self) -> Result<impl Iterator<Item = PodRef> + '_, Error> {
        let ns = self.metadata.namespace.clone().context(NoNamespaceSnafu)?;
        Ok(self
            .spec
            .nodes
            .iter()
            .flat_map(|role| &role.role_groups)
            // Order rolegroups consistently, to avoid spurious downstream rewrites
            .collect::<BTreeMap<_, _>>()
            .into_iter()
            .flat_map(move |(rolegroup_name, rolegroup)| {
                let rolegroup_ref = self.node_rolegroup_ref(rolegroup_name);
                let ns = ns.clone();
                (0..rolegroup.replicas.unwrap_or(0)).map(move |i| PodRef {
                    namespace: ns.clone(),
                    role_group_service_name: rolegroup_ref.object_name(),
                    pod_name: format!("{}-{}", rolegroup_ref.object_name(), i),
                })
            }))
    }

    /// Retrieve and merge resource configs for role and role groups
    pub fn merged_config(&self, role: &NifiRole, role_group: &str) -> Result<NifiConfig, Error> {
        // Initialize the result with all default values as baseline
        let conf_defaults = NifiConfig::default_config(&self.name_any(), role);

        let role = self.spec.nodes.as_ref().context(MissingNifiRoleSnafu {
            role: role.to_string(),
        })?;

        // Retrieve role resource config
        let mut conf_role = role.config.config.to_owned();

        // Retrieve rolegroup specific resource config
        let mut conf_rolegroup = role
            .role_groups
            .get(role_group)
            .map(|rg| rg.config.config.clone())
            .unwrap_or_default();

        // Merge more specific configs into default config
        // Hierarchy is:
        // 1. RoleGroup
        // 2. Role
        // 3. Default
        conf_role.merge(&conf_defaults);
        conf_rolegroup.merge(&conf_role);

        tracing::debug!("Merged config: {:?}", conf_rolegroup);
        fragment::validate(conf_rolegroup).context(FragmentValidationFailureSnafu)
    }
}

#[derive(Clone, Debug, Deserialize, Eq, JsonSchema, PartialEq, Serialize)]
#[serde(rename_all = "camelCase")]
pub struct NifiAuthorization {
    #[serde(skip_serializing_if = "Option::is_none")]
    pub opa: Option<NifiOpaConfig>,
}

#[derive(Clone, Debug, Deserialize, Eq, JsonSchema, PartialEq, Serialize)]
#[serde(rename_all = "camelCase")]
pub struct NifiOpaConfig {
    #[serde(flatten)]
    pub opa: OpaConfig,
    #[serde(default)]
    pub cache: UserInformationCache,
}

#[derive(Clone, Debug, Deserialize, JsonSchema, PartialEq, Serialize)]
#[serde(rename_all = "camelCase")]
pub struct HostHeaderCheckConfig {
    /// Allow all proxy hosts by turning off host header validation.
    /// See <https://github.com/stackabletech/docker-images/pull/694>
    #[serde(default = "default_allow_all")]
    pub allow_all: bool,
    /// List of proxy hosts to add to the default allow list deployed by SDP containing Kubernetes Services utilized by NiFi.
    #[serde(default)]
    pub additional_allowed_hosts: Vec<String>,
}

impl Default for HostHeaderCheckConfig {
    fn default() -> Self {
        Self {
            allow_all: default_allow_all(),
            additional_allowed_hosts: Vec::default(),
        }
    }
}

pub fn default_allow_all() -> bool {
    true
}

// TODO: Temporary solution until listener-operator is finished
#[derive(Clone, Debug, Default, Display, Deserialize, Eq, JsonSchema, PartialEq, Serialize)]
#[serde(rename_all = "PascalCase")]
pub enum CurrentlySupportedListenerClasses {
    #[default]
    #[serde(rename = "cluster-internal")]
    ClusterInternal,
    #[serde(rename = "external-unstable")]
    ExternalUnstable,
}

impl CurrentlySupportedListenerClasses {
    pub fn k8s_service_type(&self) -> String {
        match self {
            CurrentlySupportedListenerClasses::ClusterInternal => "ClusterIP".to_string(),
            CurrentlySupportedListenerClasses::ExternalUnstable => "NodePort".to_string(),
        }
    }
}

/// These settings configure the encryption of sensitive properties in NiFi processors.
/// NiFi supports encrypting sensitive properties in processors as they are written to disk.
/// You can configure the encryption algorithm and the key to use.
/// You can also let the operator generate an encryption key for you.
#[derive(Clone, Debug, Default, Deserialize, Eq, JsonSchema, PartialEq, Serialize)]
#[serde(rename_all = "camelCase")]
pub struct NifiSensitivePropertiesConfig {
    /// A reference to a Secret. The Secret needs to contain a key `nifiSensitivePropsKey`.
    /// If `autoGenerate` is false and this object is missing, the Operator will raise an error.
    /// The encryption key needs to be at least 12 characters long.
    pub key_secret: String,

    /// Whether to generate the `keySecret` if it is missing.
    /// Defaults to `false`.
    #[serde(default)]
    pub auto_generate: bool,

    /// This is setting the `nifi.sensitive.props.algorithm` property in NiFi.
    /// This setting configures the encryption algorithm to use to encrypt sensitive properties.
    /// Valid values are:
    ///
    /// `nifiPbkdf2AesGcm256` (the default value),
    /// `nifiArgon2AesGcm256`,
    ///
    /// The following algorithms are deprecated and will be removed in future versions:
    ///
    /// `nifiArgon2AesGcm128`,
    /// `nifiBcryptAesGcm128`,
    /// `nifiBcryptAesGcm256`,
    /// `nifiPbkdf2AesGcm128`,
    /// `nifiScryptAesGcm128`,
    /// `nifiScryptAesGcm256`.
    ///
    /// Learn more about the specifics of the algorithm parameters in the
    /// [NiFi documentation](https://nifi.apache.org/docs/nifi-docs/html/administration-guide.html#property-encryption-algorithms).
    pub algorithm: Option<NifiSensitiveKeyAlgorithm>,
}

#[derive(strum::Display, Clone, Debug, Deserialize, Eq, JsonSchema, PartialEq, Serialize)]
#[serde(rename_all = "camelCase")]
pub enum NifiSensitiveKeyAlgorithm {
    #[strum(serialize = "NIFI_ARGON2_AES_GCM_128")]
    NifiArgon2AesGcm128,
    #[strum(serialize = "NIFI_ARGON2_AES_GCM_256")]
    NifiArgon2AesGcm256,
    #[strum(serialize = "NIFI_BCRYPT_AES_GCM_128")]
    NifiBcryptAesGcm128,
    #[strum(serialize = "NIFI_BCRYPT_AES_GCM_256")]
    NifiBcryptAesGcm256,
    #[strum(serialize = "NIFI_PBKDF2_AES_GCM_128")]
    NifiPbkdf2AesGcm128,
    #[strum(serialize = "NIFI_PBKDF2_AES_GCM_256")]
    NifiPbkdf2AesGcm256,
    #[strum(serialize = "NIFI_SCRYPT_AES_GCM_128")]
    NifiScryptAesGcm128,
    #[strum(serialize = "NIFI_SCRYPT_AES_GCM_256")]
    NifiScryptAesGcm256,
}

impl Default for NifiSensitiveKeyAlgorithm {
    fn default() -> Self {
        Self::NifiArgon2AesGcm256
    }
}

#[derive(strum::Display, Clone, Debug, Deserialize, Eq, JsonSchema, PartialEq, Serialize)]
#[serde(rename_all = "camelCase")]
pub enum StoreType {
    #[strum(serialize = "JKS")]
    Jks,
    #[strum(serialize = "PKCS12")]
    Pkcs12,
}

impl Default for StoreType {
    fn default() -> Self {
        Self::Jks
    }
}

/// This section creates a `create-reporting-task` Kubernetes Job, which enables the export of
/// Prometheus metrics within NiFi.
#[derive(Clone, Debug, Deserialize, JsonSchema, PartialEq, Serialize)]
#[serde(rename_all = "camelCase")]
pub struct CreateReportingTaskJob {
    /// Wether the Kubernetes Job should be created, defaults to true. It can be helpful to disable
    /// the Job, e.g. when you configOverride an authentication mechanism, which the Job currently
    /// can't use to authenticate against NiFi.
    #[serde(default = "CreateReportingTaskJob::default_enabled")]
    pub enabled: bool,

    /// Here you can define a
    /// [PodTemplateSpec](https://kubernetes.io/docs/reference/generated/kubernetes-api/v1.27/#podtemplatespec-v1-core)
    /// to override any property that can be set on the Pod of the create-reporting-task Kubernetes Job.
    /// Read the
    /// [Pod overrides documentation](DOCS_BASE_URL_PLACEHOLDER/concepts/overrides#pod-overrides)
    /// for more information.
    #[serde(default)]
    #[schemars(schema_with = "raw_object_schema")]
    pub pod_overrides: PodTemplateSpec,
}

impl Default for CreateReportingTaskJob {
    fn default() -> Self {
        Self {
            enabled: Self::default_enabled(),
            pod_overrides: Default::default(),
        }
    }
}

impl CreateReportingTaskJob {
    const fn default_enabled() -> bool {
        true
    }
}

#[derive(strum::Display)]
#[strum(serialize_all = "camelCase")]
pub enum NifiRole {
    #[strum(serialize = "node")]
    Node,
}

#[derive(Clone, Debug, Default, Deserialize, JsonSchema, Serialize)]
pub struct NifiStatus {
    pub deployed_version: Option<String>,
    #[serde(default)]
    pub conditions: Vec<ClusterCondition>,
}

#[derive(
    Clone,
    Debug,
    Deserialize,
    strum::Display,
    Eq,
    strum::EnumIter,
    JsonSchema,
    Ord,
    PartialEq,
    PartialOrd,
    Serialize,
)]
#[serde(rename_all = "kebab-case")]
#[strum(serialize_all = "kebab-case")]
pub enum Container {
    Prepare,
    Vector,
    Nifi,
    GitSync,
}

#[derive(Clone, Debug, Default, Fragment, JsonSchema, PartialEq)]
#[fragment_attrs(
    derive(
        Clone,
        Debug,
        Default,
        Deserialize,
        Merge,
        JsonSchema,
        PartialEq,
        Serialize
    ),
    serde(rename_all = "camelCase")
)]
pub struct NifiConfig {
    #[fragment_attrs(serde(default))]
    pub logging: Logging<Container>,

    /// Resource usage is configured here, this includes CPU usage, memory usage and disk storage usage.
    /// The default CPU request and limit are 500m and 2000m respectively.
    /// The default memory limit is 4GB.
    #[fragment_attrs(serde(default))]
    pub resources: Resources<NifiStorageConfig, NoRuntimeLimits>,

    #[fragment_attrs(serde(default))]
    pub affinity: StackableAffinity,

    /// Time period Pods have to gracefully shut down, e.g. `30m`, `1h` or `2d`. Consult the operator documentation for details.
    #[fragment_attrs(serde(default))]
    pub graceful_shutdown_timeout: Option<Duration>,

    /// Request secret (currently only autoTls certificates) lifetime from the secret operator, e.g. `7d`, or `30d`.
    /// Please note that this can be shortened by the `maxCertificateLifetime` setting on the SecretClass issuing the TLS certificate.
    #[fragment_attrs(serde(default))]
    pub requested_secret_lifetime: Option<Duration>,
}

impl NifiConfig {
    // Auto TLS certificate lifetime
    const DEFAULT_NODE_SECRET_LIFETIME: Duration = Duration::from_days_unchecked(1);

    pub fn default_config(cluster_name: &str, role: &NifiRole) -> NifiConfigFragment {
        NifiConfigFragment {
            logging: product_logging::spec::default_logging(),
            resources: ResourcesFragment {
                cpu: CpuLimitsFragment {
                    min: Some(Quantity("500m".to_string())),
                    max: Some(Quantity("2000m".to_string())),
                },
                memory: MemoryLimitsFragment {
                    limit: Some(Quantity("4096Mi".to_string())),
                    runtime_limits: NoRuntimeLimitsFragment {},
                },
                storage: NifiStorageConfigFragment {
                    flowfile_repo: PvcConfigFragment {
                        capacity: Some(Quantity("1024Mi".to_string())),
                        storage_class: None,
                        selectors: None,
                    },
                    provenance_repo: PvcConfigFragment {
                        capacity: Some(Quantity("2048Mi".to_string())),
                        storage_class: None,
                        selectors: None,
                    },
                    database_repo: PvcConfigFragment {
                        capacity: Some(Quantity("1024Mi".to_string())),
                        storage_class: None,
                        selectors: None,
                    },
                    content_repo: PvcConfigFragment {
                        capacity: Some(Quantity("4096Mi".to_string())),
                        storage_class: None,
                        selectors: None,
                    },
                    state_repo: PvcConfigFragment {
                        capacity: Some(Quantity("1024Mi".to_string())),
                        storage_class: None,
                        selectors: None,
                    },
                },
            },
            affinity: get_affinity(cluster_name, role),
            graceful_shutdown_timeout: Some(DEFAULT_NODE_GRACEFUL_SHUTDOWN_TIMEOUT),
            requested_secret_lifetime: Some(Self::DEFAULT_NODE_SECRET_LIFETIME),
        }
    }
}

impl Configuration for NifiConfigFragment {
    type Configurable = v1alpha1::NifiCluster;

    fn compute_env(
        &self,
        _resource: &Self::Configurable,
        _role_name: &str,
    ) -> Result<BTreeMap<String, Option<String>>, product_config_utils::Error> {
        Ok(BTreeMap::new())
    }

    fn compute_cli(
        &self,
        _resource: &Self::Configurable,
        _role_name: &str,
    ) -> Result<BTreeMap<String, Option<String>>, product_config_utils::Error> {
        Ok(BTreeMap::new())
    }

    fn compute_files(
        &self,
        _resource: &Self::Configurable,
        _role_name: &str,
        _file: &str,
    ) -> Result<BTreeMap<String, Option<String>>, product_config_utils::Error> {
        Ok(BTreeMap::new())
    }
}

#[derive(Clone, Debug, Default, JsonSchema, PartialEq, Fragment)]
#[fragment_attrs(
    derive(
        Clone,
        Debug,
        Default,
        Deserialize,
        Merge,
        JsonSchema,
        PartialEq,
        Serialize
    ),
    serde(rename_all = "camelCase")
)]
pub struct NifiStorageConfig {
    /// [The FlowFile Repository](https://nifi.apache.org/docs/nifi-docs/html/nifi-in-depth.html#flowfile-repository)
    /// is where NiFi keeps track of the state and metadata of FlowFiles as they traverse the data flow.
    /// The repository ensures durability, reliability, and recoverability of data in case of system failures or interruptions.
    ///
    /// Default size: 1GB
    #[fragment_attrs(serde(default))]
    pub flowfile_repo: PvcConfig,

    /// [The Provenance Repository](https://nifi.apache.org/docs/nifi-docs/html/nifi-in-depth.html#provenance-repository)
    /// is where the history of each FlowFile is stored.
    /// This history is used to provide the Data Lineage (also known as the Chain of Custody) of each piece of data.
    ///
    /// Default size: 2GB
    #[fragment_attrs(serde(default))]
    pub provenance_repo: PvcConfig,

    /// Default size: 1GB
    #[fragment_attrs(serde(default))]
    pub database_repo: PvcConfig,

    /// [The Content Repository](https://nifi.apache.org/docs/nifi-docs/html/nifi-in-depth.html#content-repository)
    /// is simply a place in local storage where the content of all FlowFiles exists and it is typically the largest of the Repositories.
    ///
    /// Default size: 4GB
    #[fragment_attrs(serde(default))]
    pub content_repo: PvcConfig,

    /// Default size: 1GB
    #[fragment_attrs(serde(default))]
    pub state_repo: PvcConfig,
}

/// Reference to a single `Pod` that is a component of a [`NifiCluster`]
/// Used for service discovery.
// TODO: this should move to operator-rs
pub struct PodRef {
    pub namespace: String,
    pub role_group_service_name: String,
    pub pod_name: String,
}

impl PodRef {
    pub fn fqdn(&self, cluster_info: &KubernetesClusterInfo) -> String {
        format!(
            "{pod_name}.{service_name}.{namespace}.svc.{cluster_domain}",
            pod_name = self.pod_name,
            service_name = self.role_group_service_name,
            namespace = self.namespace,
            cluster_domain = cluster_info.cluster_domain
        )
    }
}<|MERGE_RESOLUTION|>--- conflicted
+++ resolved
@@ -10,11 +10,7 @@
 use stackable_operator::{
     commons::{
         affinity::StackableAffinity,
-<<<<<<< HEAD
-=======
-        authentication::ClientAuthenticationDetails,
         cache::UserInformationCache,
->>>>>>> 1590b986
         cluster_operation::ClusterOperation,
         opa::OpaConfig,
         product_image_selection::ProductImage,
