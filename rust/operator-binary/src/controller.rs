//! Ensures that `Pod`s are configured and running for each [`NifiCluster`]
use std::{
    borrow::Cow,
<<<<<<< HEAD
    collections::{BTreeMap, HashMap},
=======
    collections::{BTreeMap, HashMap, HashSet},
    ops::Deref,
>>>>>>> f46ee61e
    sync::Arc,
};

use indoc::formatdoc;
use product_config::{
    types::PropertyNameKind,
    writer::{to_java_properties_string, PropertiesWriterError},
    ProductConfigManager,
};
use snafu::{OptionExt, ResultExt, Snafu};
use stackable_nifi_crd::{
    authentication::AuthenticationClassResolved, Container, CurrentlySupportedListenerClasses,
    NifiCluster, NifiConfig, NifiConfigFragment, NifiRole, NifiStatus, APP_NAME, BALANCE_PORT,
    BALANCE_PORT_NAME, HTTPS_PORT, HTTPS_PORT_NAME, METRICS_PORT, METRICS_PORT_NAME, PROTOCOL_PORT,
    PROTOCOL_PORT_NAME, STACKABLE_LOG_CONFIG_DIR, STACKABLE_LOG_DIR,
};
use stackable_operator::{
    builder::{
        configmap::ConfigMapBuilder,
        meta::ObjectMetaBuilder,
        pod::{
            container::ContainerBuilder, resources::ResourceRequirementsBuilder,
            security::PodSecurityContextBuilder, volume::SecretFormat, PodBuilder,
        },
    },
    client::Client,
    cluster_resources::{ClusterResourceApplyStrategy, ClusterResources},
    commons::{
        authentication::oidc::AuthenticationProvider,
        product_image_selection::ResolvedProductImage, rbac::build_rbac_resources,
    },
    config::fragment,
    k8s_openapi::{
        api::{
            apps::v1::{StatefulSet, StatefulSetSpec, StatefulSetUpdateStrategy},
            core::v1::{
                ConfigMap, ConfigMapKeySelector, ConfigMapVolumeSource, EmptyDirVolumeSource,
                EnvVar, EnvVarSource, Node, ObjectFieldSelector, Probe, SecretVolumeSource,
                Service, ServicePort, ServiceSpec, TCPSocketAction, Volume,
            },
        },
        apimachinery::pkg::{apis::meta::v1::LabelSelector, util::intstr::IntOrString},
        DeepMerge,
    },
    kube::{
        api::ListParams,
<<<<<<< HEAD
        core::{error_boundary, DeserializeGuard},
=======
>>>>>>> f46ee61e
        runtime::{controller::Action, reflector::ObjectRef},
        Resource, ResourceExt,
    },
    kvp::{Label, Labels, ObjectLabels},
    logging::controller::ReconcilerError,
    memory::{BinaryMultiple, MemoryQuantity},
    product_logging::{
        self,
        framework::{create_vector_shutdown_file_command, remove_vector_shutdown_file_command},
        spec::{
            ConfigMapLogConfig, ContainerLogConfig, ContainerLogConfigChoice,
            CustomContainerLogConfig,
        },
    },
    role_utils::{GenericRoleConfig, Role, RoleGroupRef},
    status::condition::{
        compute_conditions, operations::ClusterOperationsConditionBuilder,
        statefulset::StatefulSetConditionBuilder,
    },
    time::Duration,
    utils::COMMON_BASH_TRAP_FUNCTIONS,
};
use strum::{EnumDiscriminants, IntoStaticStr};
use tracing::Instrument;

use crate::{
    config::{
        self, build_bootstrap_conf, build_nifi_properties, build_state_management_xml,
        validated_product_config, NifiRepository, JVM_SECURITY_PROPERTIES_FILE,
        NIFI_BOOTSTRAP_CONF, NIFI_CONFIG_DIRECTORY, NIFI_PROPERTIES, NIFI_STATE_MANAGEMENT_XML,
    },
    operations::{graceful_shutdown::add_graceful_shutdown_config, pdb::add_pdbs},
    product_logging::{extend_role_group_config_map, resolve_vector_aggregator_address},
    reporting_task::{self, build_reporting_task, build_reporting_task_service_name},
    security::{
        authentication::{
            NifiAuthenticationConfig, AUTHORIZERS_XML_FILE_NAME,
            LOGIN_IDENTITY_PROVIDERS_XML_FILE_NAME, STACKABLE_SERVER_TLS_DIR,
            STACKABLE_TLS_STORE_PASSWORD,
        },
        build_tls_volume, check_or_generate_oidc_admin_password, check_or_generate_sensitive_key,
        tls::{KEYSTORE_NIFI_CONTAINER_MOUNT, KEYSTORE_VOLUME_NAME, TRUSTSTORE_VOLUME_NAME},
    },
    OPERATOR_NAME,
};

pub const NIFI_CONTROLLER_NAME: &str = "nificluster";
pub const NIFI_UID: i64 = 1000;

const DOCKER_IMAGE_BASE_NAME: &str = "nifi";

pub struct Ctx {
    pub client: Client,
    pub product_config: ProductConfigManager,
}

#[derive(Snafu, Debug, EnumDiscriminants)]
#[strum_discriminants(derive(IntoStaticStr))]
#[allow(clippy::enum_variant_names)]
pub enum Error {
    #[snafu(display("NifiCluster object is invalid"))]
    InvalidNifiCluster {
        source: error_boundary::InvalidObject,
    },

    #[snafu(display("object defines no name"))]
    ObjectHasNoName,

    #[snafu(display("object defines no spec"))]
    ObjectHasNoSpec,

    #[snafu(display("object defines no namespace"))]
    ObjectHasNoNamespace,

    #[snafu(display("failed to create cluster resources"))]
    CreateClusterResources {
        source: stackable_operator::cluster_resources::Error,
    },

    #[snafu(display("failed to delete orphaned resources"))]
    DeleteOrphanedResources {
        source: stackable_operator::cluster_resources::Error,
    },

    #[snafu(display("failed to apply global Service"))]
    ApplyRoleService {
        source: stackable_operator::cluster_resources::Error,
    },

    #[snafu(display("failed to fetch deployed StatefulSets"))]
    FetchStatefulsets {
        source: stackable_operator::client::Error,
    },

    #[snafu(display("failed to update status"))]
    StatusUpdate {
        source: stackable_operator::client::Error,
    },

    #[snafu(display("failed to apply Service for {}", rolegroup))]
    ApplyRoleGroupService {
        source: stackable_operator::cluster_resources::Error,
        rolegroup: RoleGroupRef<NifiCluster>,
    },

    #[snafu(display("failed to build ConfigMap for {}", rolegroup))]
    BuildRoleGroupConfig {
        source: stackable_operator::builder::configmap::Error,
        rolegroup: RoleGroupRef<NifiCluster>,
    },

    #[snafu(display("object has no nodes defined"))]
    NoNodesDefined,

    #[snafu(display("failed to apply ConfigMap for {}", rolegroup))]
    ApplyRoleGroupConfig {
        source: stackable_operator::cluster_resources::Error,
        rolegroup: RoleGroupRef<NifiCluster>,
    },

    #[snafu(display("failed to apply StatefulSet for {}", rolegroup))]
    ApplyRoleGroupStatefulSet {
        source: stackable_operator::cluster_resources::Error,
        rolegroup: RoleGroupRef<NifiCluster>,
    },

    #[snafu(display("failed to apply create ReportingTask service"))]
    ApplyCreateReportingTaskService {
        source: stackable_operator::cluster_resources::Error,
    },

    #[snafu(display("failed to apply create ReportingTask job"))]
    ApplyCreateReportingTaskJob {
        source: stackable_operator::cluster_resources::Error,
    },

    #[snafu(display("object is missing metadata to build owner reference"))]
    ObjectMissingMetadataForOwnerRef {
        source: stackable_operator::builder::meta::Error,
    },

    #[snafu(display("Failed to load product config"))]
    ProductConfigLoadFailed {
        #[snafu(source(from(config::Error, Box::new)))]
        source: Box<config::Error>,
    },

    #[snafu(display("Failed to find information about file [{}] in product config", kind))]
    ProductConfigKindNotSpecified { kind: String },

    #[snafu(display("Failed to find any nodes in cluster {obj_ref}",))]
    MissingNodes {
        source: stackable_operator::client::Error,
        obj_ref: ObjectRef<NifiCluster>,
    },

    #[snafu(display("Failed to find service {obj_ref}"))]
    MissingService {
        source: stackable_operator::client::Error,
        obj_ref: ObjectRef<Service>,
    },

    #[snafu(display("Failed to find an external port to use for proxy hosts"))]
    ExternalPort,

    #[snafu(display("Could not build role service fqdn"))]
    NoRoleServiceFqdn,

    #[snafu(display("Bootstrap configuration error"))]
    BootstrapConfig {
        #[snafu(source(from(config::Error, Box::new)))]
        source: Box<config::Error>,
    },

    #[snafu(display("failed to prepare NiFi configuration for rolegroup {rolegroup}"))]
    BuildProductConfig {
        #[snafu(source(from(config::Error, Box::new)))]
        source: Box<config::Error>,
        rolegroup: RoleGroupRef<NifiCluster>,
    },

    #[snafu(display("illegal container name: [{container_name}]"))]
    IllegalContainerName {
        source: stackable_operator::builder::pod::container::Error,
        container_name: String,
    },

    #[snafu(display("failed to validate resources for {rolegroup}"))]
    ResourceValidation {
        source: fragment::ValidationError,
        rolegroup: RoleGroupRef<NifiCluster>,
    },

    #[snafu(display("failed to resolve and merge config for role and role group"))]
    FailedToResolveConfig { source: stackable_nifi_crd::Error },

    #[snafu(display("failed to resolve the Vector aggregator address"))]
    ResolveVectorAggregatorAddress {
        source: crate::product_logging::Error,
    },

    #[snafu(display("failed to add the logging configuration to the ConfigMap [{cm_name}]"))]
    InvalidLoggingConfig {
        source: crate::product_logging::Error,
        cm_name: String,
    },

    #[snafu(display("failed to patch service account"))]
    ApplyServiceAccount {
        source: stackable_operator::cluster_resources::Error,
    },

    #[snafu(display("failed to patch role binding"))]
    ApplyRoleBinding {
        source: stackable_operator::cluster_resources::Error,
    },

    #[snafu(display("failed to build RBAC resources"))]
    BuildRbacResources {
        source: stackable_operator::commons::rbac::Error,
    },

    #[snafu(display(
        "failed to serialize [{JVM_SECURITY_PROPERTIES_FILE}] for {}",
        rolegroup
    ))]
    JvmSecurityProperties {
        source: PropertiesWriterError,
        rolegroup: String,
    },

    #[snafu(display("Invalid NiFi Authentication Configuration"))]
    InvalidNifiAuthenticationConfig {
        source: crate::security::authentication::Error,
    },

    #[snafu(display("Failed to resolve NiFi Authentication Configuration"))]
    FailedResolveNifiAuthenticationConfig {
        source: stackable_nifi_crd::authentication::Error,
    },

    #[snafu(display("failed to create PodDisruptionBudget"))]
    FailedToCreatePdb {
        source: crate::operations::pdb::Error,
    },

    #[snafu(display("failed to configure graceful shutdown"))]
    GracefulShutdown {
        source: crate::operations::graceful_shutdown::Error,
    },

    #[snafu(display("failed to build metadata"))]
    MetadataBuild {
        source: stackable_operator::builder::meta::Error,
    },

    #[snafu(display("failed to get required labels"))]
    GetRequiredLabels {
        source:
            stackable_operator::kvp::KeyValuePairError<stackable_operator::kvp::LabelValueError>,
    },

    #[snafu(display("failed to build labels"))]
    LabelBuild {
        source: stackable_operator::kvp::LabelError,
    },

    #[snafu(display("failed to add Authentication Volumes and VolumeMounts"))]
    AddAuthVolumes {
        source: crate::security::authentication::Error,
    },

    #[snafu(display("security failure"))]
    Security { source: crate::security::Error },

    #[snafu(display("reporting task failure"))]
    ReportingTask {
        source: crate::reporting_task::Error,
    },
}

type Result<T, E = Error> = std::result::Result<T, E>;

impl ReconcilerError for Error {
    fn category(&self) -> &'static str {
        ErrorDiscriminants::from(self).into()
    }
}

#[derive(Debug, PartialEq, Eq)]
pub enum VersionChangeState {
    BeginChange,
    Stopped,
    NoChange,
}

pub async fn reconcile_nifi(
    nifi: Arc<DeserializeGuard<NifiCluster>>,
    ctx: Arc<Ctx>,
) -> Result<Action> {
    tracing::info!("Starting reconcile");
    let nifi = nifi
        .0
        .as_ref()
        .map_err(error_boundary::InvalidObject::clone)
        .context(InvalidNifiClusterSnafu)?;

    let client = &ctx.client;
    let namespace = &nifi
        .metadata
        .namespace
        .clone()
        .with_context(|| ObjectHasNoNamespaceSnafu {})?;

    let resolved_product_image: ResolvedProductImage = nifi
        .spec
        .image
        .resolve(DOCKER_IMAGE_BASE_NAME, crate::built_info::PKG_VERSION);

    tracing::info!("Checking for sensitive key configuration");
    check_or_generate_sensitive_key(client, nifi)
        .await
        .context(SecuritySnafu)?;

    // Handle full restarts for a version change
    let version_change = if let Some(deployed_version) = nifi
        .status
        .as_ref()
        .and_then(|status| status.deployed_version.as_ref())
    {
        if deployed_version != &resolved_product_image.product_version {
            // Check if statefulsets are already scaled to zero, if not - requeue
            let selector = LabelSelector {
                match_expressions: None,
                match_labels: Some(
                    Labels::role_selector(nifi, APP_NAME, &NifiRole::Node.to_string())
                        .context(LabelBuildSnafu)?
                        .into(),
                ),
            };

            // Retrieve the deployed statefulsets to check on the current status of the restart
            let deployed_statefulsets = client
                .list_with_label_selector::<StatefulSet>(namespace, &selector)
                .await
                .context(FetchStatefulsetsSnafu)?;

            // Sum target replicas for all statefulsets
            let target_replicas = deployed_statefulsets
                .iter()
                .filter_map(|statefulset| statefulset.spec.as_ref())
                .filter_map(|spec| spec.replicas)
                .sum::<i32>();

            // Sum current ready replicas for all statefulsets
            let current_replicas = deployed_statefulsets
                .iter()
                .filter_map(|statefulset| statefulset.status.as_ref())
                .map(|status| status.replicas)
                .sum::<i32>();

            // If statefulsets have already been scaled to zero, but have remaining replicas
            // we requeue to wait until a full stop has been performed.
            if target_replicas == 0 && current_replicas > 0 {
                tracing::info!("Cluster is performing a full restart at the moment and still shutting down, remaining replicas: [{}] - requeueing to wait for shutdown to finish", current_replicas);
                return Ok(Action::await_change());
            }

            // Otherwise we either still need to scale the statefulsets to 0 or all replicas have
            // been stopped and we can restart the cluster.
            // Both actions will be taken in the regular reconciliation, so we can simply continue
            // here
            if target_replicas > 0 {
                tracing::info!("Version change detected, we'll need to scale down the cluster for a full restart.");
                VersionChangeState::BeginChange
            } else {
                tracing::info!("Cluster has been stopped for a restart, will scale back up.");
                VersionChangeState::Stopped
            }
        } else {
            // No version change detected, propagate this to the reconciliation
            VersionChangeState::NoChange
        }
    } else {
        // No deployed version set in status, this is probably the first reconciliation ever
        // for this cluster, so just let it progress normally
        tracing::debug!("No deployed version found for this cluster, this is probably the first start, continue reconciliation");
        VersionChangeState::NoChange
    };

    let validated_config = validated_product_config(
        nifi,
        &resolved_product_image.product_version,
        nifi.spec.nodes.as_ref().context(NoNodesDefinedSnafu)?,
        &ctx.product_config,
    )
    .context(ProductConfigLoadFailedSnafu)?;

    let mut cluster_resources = ClusterResources::new(
        APP_NAME,
        OPERATOR_NAME,
        NIFI_CONTROLLER_NAME,
        &nifi.object_ref(&()),
        ClusterResourceApplyStrategy::from(&nifi.spec.cluster_operation),
    )
    .context(CreateClusterResourcesSnafu)?;

    let nifi_node_config = validated_config
        .get(&NifiRole::Node.to_string())
        .map(Cow::Borrowed)
        .unwrap_or_default();

    let node_role_service = build_node_role_service(nifi, &resolved_product_image)?;
    cluster_resources
        .add(client, node_role_service)
        .await
        .context(ApplyRoleServiceSnafu)?;

    // This is read back to obtain the hosts that we later need to fill in the proxy_hosts variable
    let updated_role_service = client
        .get::<Service>(&nifi.name_any(), namespace)
        .await
        .with_context(|_| MissingServiceSnafu {
            obj_ref: ObjectRef::new(&nifi.name_any()).within(namespace),
        })?;

    let nifi_authentication_config = NifiAuthenticationConfig::try_from(
        AuthenticationClassResolved::from(&nifi, client)
            .await
            .context(FailedResolveNifiAuthenticationConfigSnafu)?,
    )
    .context(InvalidNifiAuthenticationConfigSnafu)?;

<<<<<<< HEAD
    let vector_aggregator_address = resolve_vector_aggregator_address(nifi, client)
=======
    if let NifiAuthenticationConfig::Oidc { .. } = nifi_authentication_config {
        check_or_generate_oidc_admin_password(client, &nifi)
            .await
            .context(SecuritySnafu)?;
    }

    let vector_aggregator_address = resolve_vector_aggregator_address(&nifi, client)
>>>>>>> f46ee61e
        .await
        .context(ResolveVectorAggregatorAddressSnafu)?;

    let (rbac_sa, rbac_rolebinding) = build_rbac_resources(
        nifi,
        APP_NAME,
        cluster_resources
            .get_required_labels()
            .context(GetRequiredLabelsSnafu)?,
    )
    .context(BuildRbacResourcesSnafu)?;

    let rbac_sa = cluster_resources
        .add(client, rbac_sa)
        .await
        .context(ApplyServiceAccountSnafu)?;

    cluster_resources
        .add(client, rbac_rolebinding)
        .await
        .context(ApplyRoleBindingSnafu)?;

    let mut ss_cond_builder = StatefulSetConditionBuilder::default();

    let nifi_role = NifiRole::Node;
    for (rolegroup_name, rolegroup_config) in nifi_node_config.iter() {
        let rg_span = tracing::info_span!("rolegroup_span", rolegroup = rolegroup_name.as_str());
        async {
            let rolegroup = nifi.node_rolegroup_ref(rolegroup_name);

            tracing::debug!("Processing rolegroup {}", rolegroup);

            let merged_config = nifi
                .merged_config(&NifiRole::Node, rolegroup_name)
                .context(FailedToResolveConfigSnafu)?;

            let rg_service =
                build_node_rolegroup_service(nifi, &resolved_product_image, &rolegroup)?;

            let role = nifi.spec.nodes.as_ref().context(NoNodesDefinedSnafu)?;

            // This is due to the fact that users might access NiFi via these addresses, if they try to
            // connect from an external machine (not inside the k8s overlay network).
            // Since we cannot predict which of the addresses a user might decide to use we will simply
            // add all of them to the setting for now.
            // For more information see <https://nifi.apache.org/docs/nifi-docs/html/administration-guide.html#proxy_configuration>
            let proxy_hosts = get_proxy_hosts(client, nifi, &updated_role_service).await?;

            let rg_configmap = build_node_rolegroup_config_map(
                nifi,
                &resolved_product_image,
                &nifi_authentication_config,
                &rolegroup,
                rolegroup_config,
                &merged_config,
                vector_aggregator_address.as_deref(),
                &proxy_hosts,
            )
            .await?;

            let rg_statefulset = build_node_rolegroup_statefulset(
                nifi,
                &resolved_product_image,
                &rolegroup,
                role,
                rolegroup_config,
                &merged_config,
                &nifi_authentication_config,
                &version_change,
                &rbac_sa.name_any(),
            )
            .await?;

            cluster_resources
                .add(client, rg_service)
                .await
                .with_context(|_| ApplyRoleGroupServiceSnafu {
                    rolegroup: rolegroup.clone(),
                })?;
            cluster_resources
                .add(client, rg_configmap)
                .await
                .with_context(|_| ApplyRoleGroupConfigSnafu {
                    rolegroup: rolegroup.clone(),
                })?;
            ss_cond_builder.add(
                cluster_resources
                    .add(client, rg_statefulset)
                    .await
                    .with_context(|_| ApplyRoleGroupStatefulSetSnafu {
                        rolegroup: rolegroup.clone(),
                    })?,
            );

            Ok(())
        }
        .instrument(rg_span)
        .await?
    }

    let role_config = nifi.role_config(&nifi_role);
    if let Some(GenericRoleConfig {
        pod_disruption_budget: pdb,
    }) = role_config
    {
        add_pdbs(pdb, nifi, &nifi_role, client, &mut cluster_resources)
            .await
            .context(FailedToCreatePdbSnafu)?;
    }

    let (reporting_task_job, reporting_task_service) = build_reporting_task(
        nifi,
        &resolved_product_image,
        &nifi_authentication_config,
        &rbac_sa.name_any(),
    )
    .context(ReportingTaskSnafu)?;

    cluster_resources
        .add(client, reporting_task_service)
        .await
        .context(ApplyCreateReportingTaskServiceSnafu)?;

    cluster_resources
        .add(client, reporting_task_job)
        .await
        .context(ApplyCreateReportingTaskJobSnafu)?;

    // Remove any orphaned resources that still exist in k8s, but have not been added to
    // the cluster resources during the reconciliation
    // TODO: this doesn't cater for a graceful cluster shrink, for that we'd need to predict
    //  the resources that will be removed and run a disconnect/offload job for those
    //  see https://github.com/stackabletech/nifi-operator/issues/314
    cluster_resources
        .delete_orphaned_resources(client)
        .await
        .context(DeleteOrphanedResourcesSnafu)?;

    let cluster_operation_cond_builder =
        ClusterOperationsConditionBuilder::new(&nifi.spec.cluster_operation);

    let conditions = compute_conditions(nifi, &[&ss_cond_builder, &cluster_operation_cond_builder]);

    // Update the deployed product version in the status after everything has been deployed, unless
    // we are still in the process of updating
    let status = if version_change != VersionChangeState::BeginChange {
        NifiStatus {
            deployed_version: Some(resolved_product_image.product_version),
            conditions,
        }
    } else {
        NifiStatus {
            deployed_version: nifi
                .status
                .as_ref()
                .and_then(|status| status.deployed_version.clone()),
            conditions,
        }
    };

    client
        .apply_patch_status(OPERATOR_NAME, nifi, &status)
        .await
        .context(StatusUpdateSnafu)?;

    Ok(Action::await_change())
}

/// The node-role service is the primary endpoint that should be used by clients that do not
/// perform internal load balancing including targets outside of the cluster.
pub fn build_node_role_service(
    nifi: &NifiCluster,
    resolved_product_image: &ResolvedProductImage,
) -> Result<Service> {
    let role_name = NifiRole::Node.to_string();

    let role_svc_name = nifi.node_role_service_name();
    Ok(Service {
        metadata: ObjectMetaBuilder::new()
            .name_and_namespace(nifi)
            .name(&role_svc_name)
            .ownerreference_from_resource(nifi, None, Some(true))
            .context(ObjectMissingMetadataForOwnerRefSnafu)?
            .with_recommended_labels(build_recommended_labels(
                nifi,
                &resolved_product_image.app_version_label,
                &role_name,
                "global",
            ))
            .context(MetadataBuildSnafu)?
            .build(),
        spec: Some(ServiceSpec {
            type_: Some(nifi.spec.cluster_config.listener_class.k8s_service_type()),
            ports: Some(vec![ServicePort {
                name: Some(HTTPS_PORT_NAME.to_string()),
                port: HTTPS_PORT.into(),
                protocol: Some("TCP".to_string()),
                ..ServicePort::default()
            }]),
            selector: Some(
                Labels::role_selector(nifi, APP_NAME, &role_name)
                    .context(LabelBuildSnafu)?
                    .into(),
            ),
            external_traffic_policy: match nifi.spec.cluster_config.listener_class {
                CurrentlySupportedListenerClasses::ClusterInternal => None,
                CurrentlySupportedListenerClasses::ExternalUnstable => Some("Local".to_string()),
            },
            ..ServiceSpec::default()
        }),
        status: None,
    })
}

/// The rolegroup [`ConfigMap`] configures the rolegroup based on the configuration given by the administrator
#[allow(clippy::too_many_arguments)]
async fn build_node_rolegroup_config_map(
    nifi: &NifiCluster,
    resolved_product_image: &ResolvedProductImage,
    nifi_auth_config: &NifiAuthenticationConfig,
    rolegroup: &RoleGroupRef<NifiCluster>,
    rolegroup_config: &HashMap<PropertyNameKind, BTreeMap<String, String>>,
    merged_config: &NifiConfig,
    vector_aggregator_address: Option<&str>,
    proxy_hosts: &str,
) -> Result<ConfigMap> {
    tracing::debug!("building rolegroup configmaps");

    let (login_identity_provider_xml, authorizers_xml) = nifi_auth_config
        .get_auth_config()
        .context(InvalidNifiAuthenticationConfigSnafu)?;

    let jvm_sec_props: BTreeMap<String, Option<String>> = rolegroup_config
        .get(&PropertyNameKind::File(
            JVM_SECURITY_PROPERTIES_FILE.to_string(),
        ))
        .cloned()
        .unwrap_or_default()
        .into_iter()
        .map(|(k, v)| (k, Some(v)))
        .collect();

    let mut cm_builder = ConfigMapBuilder::new();

    cm_builder
        .metadata(
            ObjectMetaBuilder::new()
                .name_and_namespace(nifi)
                .name(rolegroup.object_name())
                .ownerreference_from_resource(nifi, None, Some(true))
                .context(ObjectMissingMetadataForOwnerRefSnafu)?
                .with_recommended_labels(build_recommended_labels(
                    nifi,
                    &resolved_product_image.app_version_label,
                    &rolegroup.role,
                    &rolegroup.role_group,
                ))
                .context(MetadataBuildSnafu)?
                .build(),
        )
        .add_data(
            NIFI_BOOTSTRAP_CONF,
            build_bootstrap_conf(
                merged_config,
                rolegroup_config
                    .get(&PropertyNameKind::File(NIFI_BOOTSTRAP_CONF.to_string()))
                    .with_context(|| ProductConfigKindNotSpecifiedSnafu {
                        kind: NIFI_BOOTSTRAP_CONF.to_string(),
                    })?
                    .clone(),
            )
            .context(BootstrapConfigSnafu)?,
        )
        .add_data(
            NIFI_PROPERTIES,
            build_nifi_properties(
                &nifi.spec,
                &merged_config.resources,
                proxy_hosts,
                nifi_auth_config,
                rolegroup_config
                    .get(&PropertyNameKind::File(NIFI_PROPERTIES.to_string()))
                    .with_context(|| ProductConfigKindNotSpecifiedSnafu {
                        kind: NIFI_PROPERTIES.to_string(),
                    })?
                    .clone(),
                resolved_product_image.product_version.as_ref(),
            )
            .with_context(|_| BuildProductConfigSnafu {
                rolegroup: rolegroup.clone(),
            })?,
        )
        .add_data(NIFI_STATE_MANAGEMENT_XML, build_state_management_xml())
        .add_data(
            LOGIN_IDENTITY_PROVIDERS_XML_FILE_NAME,
            login_identity_provider_xml,
        )
        .add_data(AUTHORIZERS_XML_FILE_NAME, authorizers_xml)
        .add_data(
            JVM_SECURITY_PROPERTIES_FILE,
            to_java_properties_string(jvm_sec_props.iter()).with_context(|_| {
                JvmSecurityPropertiesSnafu {
                    rolegroup: rolegroup.role_group.clone(),
                }
            })?,
        );

    extend_role_group_config_map(
        rolegroup,
        vector_aggregator_address,
        &merged_config.logging,
        &mut cm_builder,
    )
    .context(InvalidLoggingConfigSnafu {
        cm_name: rolegroup.object_name(),
    })?;

    cm_builder
        .build()
        .with_context(|_| BuildRoleGroupConfigSnafu {
            rolegroup: rolegroup.clone(),
        })
}

/// The rolegroup [`Service`] is a headless service that allows direct access to the instances of a certain rolegroup
///
/// This is mostly useful for internal communication between peers, or for clients that perform client-side load balancing.
fn build_node_rolegroup_service(
    nifi: &NifiCluster,
    resolved_product_image: &ResolvedProductImage,
    rolegroup: &RoleGroupRef<NifiCluster>,
) -> Result<Service> {
    Ok(Service {
        metadata: ObjectMetaBuilder::new()
            .name_and_namespace(nifi)
            .name(rolegroup.object_name())
            .ownerreference_from_resource(nifi, None, Some(true))
            .context(ObjectMissingMetadataForOwnerRefSnafu)?
            .with_recommended_labels(build_recommended_labels(
                nifi,
                &resolved_product_image.app_version_label,
                &rolegroup.role,
                &rolegroup.role_group,
            ))
            .context(MetadataBuildSnafu)?
            .with_label(Label::try_from(("prometheus.io/scrape", "true")).context(LabelBuildSnafu)?)
            .build(),
        spec: Some(ServiceSpec {
            // Internal communication does not need to be exposed
            type_: Some("ClusterIP".to_string()),
            cluster_ip: Some("None".to_string()),
            ports: Some(vec![
                ServicePort {
                    name: Some(HTTPS_PORT_NAME.to_string()),
                    port: HTTPS_PORT.into(),
                    protocol: Some("TCP".to_string()),
                    ..ServicePort::default()
                },
                ServicePort {
                    name: Some(METRICS_PORT_NAME.to_string()),
                    port: METRICS_PORT.into(),
                    protocol: Some("TCP".to_string()),
                    ..ServicePort::default()
                },
            ]),
            selector: Some(
                Labels::role_group_selector(nifi, APP_NAME, &rolegroup.role, &rolegroup.role_group)
                    .context(LabelBuildSnafu)?
                    .into(),
            ),
            publish_not_ready_addresses: Some(true),
            ..ServiceSpec::default()
        }),
        status: None,
    })
}

const USERDATA_MOUNTPOINT: &str = "/stackable/userdata";

/// The rolegroup [`StatefulSet`] runs the rolegroup, as configured by the administrator.
///
/// The [`Pod`](`stackable_operator::k8s_openapi::api::core::v1::Pod`)s are accessible through the
/// corresponding [`Service`] (from [`build_node_rolegroup_service`]).
#[allow(clippy::too_many_arguments)]
async fn build_node_rolegroup_statefulset(
    nifi: &NifiCluster,
    resolved_product_image: &ResolvedProductImage,
    rolegroup_ref: &RoleGroupRef<NifiCluster>,
    role: &Role<NifiConfigFragment>,
    rolegroup_config: &HashMap<PropertyNameKind, BTreeMap<String, String>>,
    merged_config: &NifiConfig,
    nifi_auth_config: &NifiAuthenticationConfig,
    version_change_state: &VersionChangeState,
    sa_name: &str,
) -> Result<StatefulSet> {
    tracing::debug!("Building statefulset");
    let role_group = role.role_groups.get(&rolegroup_ref.role_group);

    // get env vars and env overrides
    let mut env_vars: Vec<EnvVar> = rolegroup_config
        .get(&PropertyNameKind::Env)
        .with_context(|| ProductConfigKindNotSpecifiedSnafu {
            kind: "ENV".to_string(),
        })?
        .iter()
        .map(|(k, v)| EnvVar {
            name: k.clone(),
            value: Some(v.clone()),
            ..EnvVar::default()
        })
        .collect();

    // we need the POD_NAME env var to overwrite `nifi.cluster.node.address` later
    env_vars.push(EnvVar {
        name: "POD_NAME".to_string(),
        value_from: Some(EnvVarSource {
            field_ref: Some(ObjectFieldSelector {
                api_version: Some("v1".to_string()),
                field_path: "metadata.name".to_string(),
            }),
            ..EnvVarSource::default()
        }),
        ..EnvVar::default()
    });

    env_vars.push(zookeeper_env_var(
        "ZOOKEEPER_HOSTS",
        &nifi.spec.cluster_config.zookeeper_config_map_name,
    ));

    env_vars.push(zookeeper_env_var(
        "ZOOKEEPER_CHROOT",
        &nifi.spec.cluster_config.zookeeper_config_map_name,
    ));

    if let NifiAuthenticationConfig::Oidc { oidc, .. } = nifi_auth_config {
        env_vars.extend(AuthenticationProvider::client_credentials_env_var_mounts(
            oidc.client_credentials_secret_ref.clone(),
        ));
    }

    let node_address = format!(
        "$POD_NAME.{}-node-{}.{}.svc.cluster.local",
        rolegroup_ref.cluster.name,
        rolegroup_ref.role_group,
        &nifi
            .metadata
            .namespace
            .as_ref()
            .context(ObjectHasNoNamespaceSnafu)?
    );

    let sensitive_key_secret = &nifi.spec.cluster_config.sensitive_properties.key_secret;

    let prepare_container_name = Container::Prepare.to_string();
    let mut prepare_args = vec![];

    if let Some(ContainerLogConfig {
        choice: Some(ContainerLogConfigChoice::Automatic(log_config)),
    }) = merged_config.logging.containers.get(&Container::Prepare)
    {
        prepare_args.push(product_logging::framework::capture_shell_output(
            STACKABLE_LOG_DIR,
            &prepare_container_name,
            log_config,
        ));
    }

    prepare_args.extend(vec![
        // The source directory is a secret-op mount and we do not want to write / add anything in there
        // Therefore we import all the contents to a truststore in "writeable" empty dirs.
        // Keytool is only barking if a password is not set for the destination truststore (which we set)
        // and do provide an empty password for the source truststore coming from the secret-operator.
        // Using no password will result in a warning.
        format!("echo Importing {KEYSTORE_NIFI_CONTAINER_MOUNT}/keystore.p12 to {STACKABLE_SERVER_TLS_DIR}/keystore.p12"),
        format!("cp {KEYSTORE_NIFI_CONTAINER_MOUNT}/keystore.p12 {STACKABLE_SERVER_TLS_DIR}/keystore.p12"),
        format!("echo Importing {KEYSTORE_NIFI_CONTAINER_MOUNT}/truststore.p12 to {STACKABLE_SERVER_TLS_DIR}/truststore.p12"),
        format!("keytool -importkeystore -srckeystore {KEYSTORE_NIFI_CONTAINER_MOUNT}/truststore.p12 -destkeystore {STACKABLE_SERVER_TLS_DIR}/truststore.p12 -srcstorepass {STACKABLE_TLS_STORE_PASSWORD} -deststorepass {STACKABLE_TLS_STORE_PASSWORD}"),
        "echo Replacing config directory".to_string(),
        "cp /conf/* /stackable/nifi/conf".to_string(),
        "ln -sf /stackable/log_config/logback.xml /stackable/nifi/conf/logback.xml".to_string(),
        format!("export NODE_ADDRESS=\"{node_address}\""),
    ]);

    // This commands needs to go first, as they might set env variables needed by the templating
    prepare_args.extend_from_slice(nifi_auth_config.get_additional_container_args().as_slice());

    prepare_args.extend(vec![
        "echo Templating config files".to_string(),
        "config-utils template /stackable/nifi/conf/nifi.properties".to_string(),
        "config-utils template /stackable/nifi/conf/state-management.xml".to_string(),
        "config-utils template /stackable/nifi/conf/login-identity-providers.xml".to_string(),
        "config-utils template /stackable/nifi/conf/authorizers.xml".to_string(),
        "config-utils template /stackable/nifi/conf/security.properties".to_string(),
    ]);

    let mut container_prepare =
        ContainerBuilder::new(&prepare_container_name).with_context(|_| {
            IllegalContainerNameSnafu {
                container_name: prepare_container_name.to_string(),
            }
        })?;

    container_prepare
        .image_from_product_image(resolved_product_image)
        .command(vec![
            "/bin/bash".to_string(),
            "-c".to_string(),
            "-euo".to_string(),
            "pipefail".to_string(),
        ])
        .add_env_vars(env_vars.clone())
        .args(vec![prepare_args.join(" && ")])
        .add_volume_mount(
            NifiRepository::Flowfile.repository(),
            NifiRepository::Flowfile.mount_path(),
        )
        .add_volume_mount(
            NifiRepository::Database.repository(),
            NifiRepository::Database.mount_path(),
        )
        .add_volume_mount(
            NifiRepository::Content.repository(),
            NifiRepository::Content.mount_path(),
        )
        .add_volume_mount(
            NifiRepository::Provenance.repository(),
            NifiRepository::Provenance.mount_path(),
        )
        .add_volume_mount(
            NifiRepository::State.repository(),
            NifiRepository::State.mount_path(),
        )
        .add_volume_mount("conf", "/conf")
        .add_volume_mount(KEYSTORE_VOLUME_NAME, KEYSTORE_NIFI_CONTAINER_MOUNT)
        .add_volume_mount("activeconf", NIFI_CONFIG_DIRECTORY)
        .add_volume_mount("sensitiveproperty", "/stackable/sensitiveproperty")
        .add_volume_mount("log", STACKABLE_LOG_DIR)
        .add_volume_mount(TRUSTSTORE_VOLUME_NAME, STACKABLE_SERVER_TLS_DIR)
        .resources(
            ResourceRequirementsBuilder::new()
                .with_cpu_request("500m")
                .with_cpu_limit("2000m")
                .with_memory_request("4096Mi")
                .with_memory_limit("4096Mi")
                .build(),
        );

    let nifi_container_name = Container::Nifi.to_string();
    let mut container_builder = ContainerBuilder::new(&nifi_container_name).with_context(|_| {
        IllegalContainerNameSnafu {
            container_name: nifi_container_name,
        }
    })?;

    let nifi_args = vec![formatdoc! {"
            {COMMON_BASH_TRAP_FUNCTIONS}
            {remove_vector_shutdown_file_command}
            prepare_signal_handlers
            bin/nifi.sh run &
            wait_for_termination $!
            {create_vector_shutdown_file_command}
            ",
    remove_vector_shutdown_file_command =
        remove_vector_shutdown_file_command(STACKABLE_LOG_DIR),
    create_vector_shutdown_file_command =
        create_vector_shutdown_file_command(STACKABLE_LOG_DIR),
    }];
    let container_nifi = container_builder
        .image_from_product_image(resolved_product_image)
        .command(vec![
            "/bin/bash".to_string(),
            "-x".to_string(),
            "-euo".to_string(),
            "pipefail".to_string(),
            "-c".to_string(),
        ])
        .args(nifi_args)
        .add_env_vars(env_vars)
        .add_volume_mount(KEYSTORE_VOLUME_NAME, KEYSTORE_NIFI_CONTAINER_MOUNT)
        .add_volume_mount(
            NifiRepository::Flowfile.repository(),
            NifiRepository::Flowfile.mount_path(),
        )
        .add_volume_mount(
            NifiRepository::Database.repository(),
            NifiRepository::Database.mount_path(),
        )
        .add_volume_mount(
            NifiRepository::Content.repository(),
            NifiRepository::Content.mount_path(),
        )
        .add_volume_mount(
            NifiRepository::Provenance.repository(),
            NifiRepository::Provenance.mount_path(),
        )
        .add_volume_mount(
            NifiRepository::State.repository(),
            NifiRepository::State.mount_path(),
        )
        .add_volume_mount("activeconf", NIFI_CONFIG_DIRECTORY)
        .add_volume_mount("log-config", STACKABLE_LOG_CONFIG_DIR)
        .add_volume_mount("log", STACKABLE_LOG_DIR)
        .add_volume_mount(TRUSTSTORE_VOLUME_NAME, STACKABLE_SERVER_TLS_DIR)
        .add_container_port(HTTPS_PORT_NAME, HTTPS_PORT.into())
        .add_container_port(PROTOCOL_PORT_NAME, PROTOCOL_PORT.into())
        .add_container_port(BALANCE_PORT_NAME, BALANCE_PORT.into())
        .add_container_port(METRICS_PORT_NAME, METRICS_PORT.into())
        .liveness_probe(Probe {
            initial_delay_seconds: Some(10),
            period_seconds: Some(10),
            tcp_socket: Some(TCPSocketAction {
                port: IntOrString::String(HTTPS_PORT_NAME.to_string()),
                ..TCPSocketAction::default()
            }),
            ..Probe::default()
        })
        .startup_probe(Probe {
            initial_delay_seconds: Some(10),
            period_seconds: Some(10),
            failure_threshold: Some(20 * 6),
            tcp_socket: Some(TCPSocketAction {
                port: IntOrString::String(HTTPS_PORT_NAME.to_string()),
                ..TCPSocketAction::default()
            }),
            ..Probe::default()
        })
        .resources(merged_config.resources.clone().into());

    let mut pod_builder = PodBuilder::new();
    add_graceful_shutdown_config(merged_config, &mut pod_builder).context(GracefulShutdownSnafu)?;

    // Add user configured extra volumes if any are specified
    for volume in &nifi.spec.cluster_config.extra_volumes {
        // Extract values into vars so we make it impossible to log something other than
        // what we actually use to create the mounts - maybe paranoid, but hey ..
        let volume_name = &volume.name;
        let mount_point = format!("{USERDATA_MOUNTPOINT}/{}", volume.name);

        tracing::info!(
            ?volume_name,
            ?mount_point,
            ?role,
            "Adding user specified extra volume",
        );
        pod_builder.add_volume(volume.clone());
        container_nifi.add_volume_mount(volume_name, mount_point);
    }

    // We want to add nifi container first for easier defaulting into this container
    pod_builder.add_container(container_nifi.build());

    if let Some(ContainerLogConfig {
        choice:
            Some(ContainerLogConfigChoice::Custom(CustomContainerLogConfig {
                custom: ConfigMapLogConfig { config_map },
            })),
    }) = merged_config.logging.containers.get(&Container::Nifi)
    {
        pod_builder.add_volume(Volume {
            name: "log-config".to_string(),
            config_map: Some(ConfigMapVolumeSource {
                name: config_map.clone(),
                ..ConfigMapVolumeSource::default()
            }),
            ..Volume::default()
        });
    } else {
        pod_builder.add_volume(Volume {
            name: "log-config".to_string(),
            config_map: Some(ConfigMapVolumeSource {
                name: rolegroup_ref.object_name(),
                ..ConfigMapVolumeSource::default()
            }),
            ..Volume::default()
        });
    }

    if merged_config.logging.enable_vector_agent {
        pod_builder.add_container(product_logging::framework::vector_container(
            resolved_product_image,
            "config",
            "log",
            merged_config.logging.containers.get(&Container::Vector),
            ResourceRequirementsBuilder::new()
                .with_cpu_request("250m")
                .with_cpu_limit("500m")
                .with_memory_request("128Mi")
                .with_memory_limit("128Mi")
                .build(),
        ));
    }

    nifi_auth_config
        .add_volumes_and_mounts(
            &mut pod_builder,
            vec![&mut container_prepare, container_nifi],
        )
        .context(AddAuthVolumesSnafu)?;

    let metadata = ObjectMetaBuilder::new()
        .with_recommended_labels(build_recommended_labels(
            nifi,
            &resolved_product_image.app_version_label,
            &rolegroup_ref.role,
            &rolegroup_ref.role_group,
        ))
        .context(MetadataBuildSnafu)?
        .build();

    let nifi_cluster_name = nifi.name_any();
    pod_builder
        .metadata(metadata)
        .image_pull_secrets_from_product_image(resolved_product_image)
        .add_init_container(container_prepare.build())
        .affinity(&merged_config.affinity)
        // One volume for the NiFi configuration. A script will later on edit (e.g. nodename)
        // and copy the whole content to the <NIFI_HOME>/conf folder.
        .add_volume(stackable_operator::k8s_openapi::api::core::v1::Volume {
            name: "config".to_string(),
            config_map: Some(ConfigMapVolumeSource {
                name: rolegroup_ref.object_name(),
                ..Default::default()
            }),
            ..Default::default()
        })
        .add_volume(Volume {
            name: "conf".to_string(),
            config_map: Some(ConfigMapVolumeSource {
                name: rolegroup_ref.object_name(),
                ..ConfigMapVolumeSource::default()
            }),
            ..Volume::default()
        })
        .add_empty_dir_volume(
            "log",
            // Set volume size to higher than theoretically necessary to avoid running out of disk space as log rotation triggers are only checked by Logback every 5s.
            Some(
                MemoryQuantity {
                    value: 500.0,
                    unit: BinaryMultiple::Mebi,
                }
                .into(),
            ),
        )
        // One volume for the keystore and truststore data configmap
        .add_volume(
            build_tls_volume(
                nifi,
                KEYSTORE_VOLUME_NAME,
                vec![
                    &nifi_cluster_name,
                    &build_reporting_task_service_name(&nifi_cluster_name),
                ],
                SecretFormat::TlsPkcs12,
            )
            .context(SecuritySnafu)?,
        )
        .add_empty_dir_volume(TRUSTSTORE_VOLUME_NAME, None)
        .add_volume(Volume {
            name: "sensitiveproperty".to_string(),
            secret: Some(SecretVolumeSource {
                secret_name: Some(sensitive_key_secret.to_string()),
                ..SecretVolumeSource::default()
            }),
            ..Volume::default()
        })
        .add_volume(Volume {
            empty_dir: Some(EmptyDirVolumeSource {
                medium: None,
                size_limit: None,
            }),
            name: "activeconf".to_string(),
            ..Volume::default()
        })
        .service_account_name(sa_name)
        .security_context(
            PodSecurityContextBuilder::new()
                .run_as_user(NIFI_UID)
                .run_as_group(0)
                .fs_group(1000)
                .build(),
        );

    let mut labels = BTreeMap::new();
    labels.insert(
        "app.kubernetes.io/instance".to_string(),
        nifi.metadata
            .name
            .as_deref()
            .with_context(|| ObjectHasNoNameSnafu {})?
            .to_string(),
    );

    let mut pod_template = pod_builder.build_template();
    pod_template.merge_from(role.config.pod_overrides.clone());
    if let Some(role_group) = role_group {
        pod_template.merge_from(role_group.config.pod_overrides.clone());
    }

    Ok(StatefulSet {
        metadata: ObjectMetaBuilder::new()
            .name_and_namespace(nifi)
            .name(rolegroup_ref.object_name())
            .ownerreference_from_resource(nifi, None, Some(true))
            .context(ObjectMissingMetadataForOwnerRefSnafu)?
            .with_recommended_labels(build_recommended_labels(
                nifi,
                &resolved_product_image.app_version_label,
                &rolegroup_ref.role,
                &rolegroup_ref.role_group,
            ))
            .context(MetadataBuildSnafu)?
            .build(),
        spec: Some(StatefulSetSpec {
            pod_management_policy: Some("Parallel".to_string()),
            replicas: if version_change_state == &VersionChangeState::BeginChange {
                Some(0)
            } else {
                role_group.and_then(|rg| rg.replicas).map(i32::from)
            },
            selector: LabelSelector {
                match_labels: Some(
                    Labels::role_group_selector(
                        nifi,
                        APP_NAME,
                        &rolegroup_ref.role,
                        &rolegroup_ref.role_group,
                    )
                    .context(LabelBuildSnafu)?
                    .into(),
                ),
                ..LabelSelector::default()
            },
            service_name: rolegroup_ref.object_name(),
            template: pod_template,
            update_strategy: Some(StatefulSetUpdateStrategy {
                type_: Some("OnDelete".to_string()),
                ..StatefulSetUpdateStrategy::default()
            }),
            volume_claim_templates: Some(vec![
                merged_config.resources.storage.content_repo.build_pvc(
                    &NifiRepository::Content.repository(),
                    Some(vec!["ReadWriteOnce"]),
                ),
                merged_config.resources.storage.database_repo.build_pvc(
                    &NifiRepository::Database.repository(),
                    Some(vec!["ReadWriteOnce"]),
                ),
                merged_config.resources.storage.flowfile_repo.build_pvc(
                    &NifiRepository::Flowfile.repository(),
                    Some(vec!["ReadWriteOnce"]),
                ),
                merged_config.resources.storage.provenance_repo.build_pvc(
                    &NifiRepository::Provenance.repository(),
                    Some(vec!["ReadWriteOnce"]),
                ),
                merged_config.resources.storage.state_repo.build_pvc(
                    &NifiRepository::State.repository(),
                    Some(vec!["ReadWriteOnce"]),
                ),
            ]),
            ..StatefulSetSpec::default()
        }),
        status: None,
    })
}

fn external_node_port(nifi_service: &Service) -> Result<i32> {
    let external_ports = nifi_service
        .spec
        .as_ref()
        .with_context(|| ObjectHasNoSpecSnafu {})?
        .ports
        .as_ref()
        .with_context(|| ExternalPortSnafu {})?
        .iter()
        .filter(|p| p.name == Some(HTTPS_PORT_NAME.to_string()))
        .collect::<Vec<_>>();

    let port = external_ports
        .first()
        .with_context(|| ExternalPortSnafu {})?;

    port.node_port.with_context(|| ExternalPortSnafu {})
}

/// Used for the `ZOOKEEPER_HOSTS` and `ZOOKEEPER_CHROOT` env vars.
fn zookeeper_env_var(name: &str, configmap_name: &str) -> EnvVar {
    EnvVar {
        name: name.to_string(),
        value_from: Some(EnvVarSource {
            config_map_key_ref: Some(ConfigMapKeySelector {
                name: configmap_name.to_string(),
                key: name.to_string(),
                ..ConfigMapKeySelector::default()
            }),
            ..EnvVarSource::default()
        }),
        ..EnvVar::default()
    }
}

async fn get_proxy_hosts(
    client: &Client,
    nifi: &NifiCluster,
    nifi_service: &Service,
) -> Result<String> {
    let host_header_check = nifi.spec.cluster_config.host_header_check.clone();

    if host_header_check.allow_all {
        tracing::info!("spec.clusterConfig.hostHeaderCheck.allowAll is set to true. All proxy hosts will be allowed.");
        if !host_header_check.additional_allowed_hosts.is_empty() {
            tracing::info!("spec.clusterConfig.hostHeaderCheck.additionalAllowedHosts is ignored and only '*' is added to the allow-list.")
        }
        return Ok("*".to_string());
    }

    let node_role_service_fqdn = nifi
        .node_role_service_fqdn()
        .context(NoRoleServiceFqdnSnafu)?;
    let reporting_task_service_name =
        reporting_task::build_reporting_task_fqdn_service_name(nifi).context(ReportingTaskSnafu)?;
    let mut proxy_hosts_set = HashSet::from([
        node_role_service_fqdn.clone(),
        format!("{node_role_service_fqdn}:{HTTPS_PORT}"),
        format!("{reporting_task_service_name}:{HTTPS_PORT}"),
    ]);

    proxy_hosts_set.extend(host_header_check.additional_allowed_hosts);

    // In case NodePort is used add them as well
    if nifi.spec.cluster_config.listener_class
        == CurrentlySupportedListenerClasses::ExternalUnstable
    {
        let external_port = external_node_port(nifi_service)?;

        let cluster_nodes = client
            .list::<Node>(&(), &ListParams::default())
            .await
            .with_context(|_| MissingNodesSnafu {
                obj_ref: ObjectRef::from_obj(nifi),
            })?;

        // We need the addresses of all nodes to add these to the NiFi proxy setting
        // Since there is no real convention about how to label these addresses we will simply
        // take all published addresses for now to be on the safe side.
        proxy_hosts_set.extend(
            cluster_nodes
                .into_iter()
                .flat_map(|node| {
                    node.status
                        .unwrap_or_default()
                        .addresses
                        .unwrap_or_default()
                })
                .map(|node_address| format!("{}:{external_port}", node_address.address)),
        );
    }

    let mut proxy_hosts = Vec::from_iter(proxy_hosts_set);
    proxy_hosts.sort();

    Ok(proxy_hosts.join(","))
}

pub fn error_policy(
    _obj: Arc<DeserializeGuard<NifiCluster>>,
    error: &Error,
    _ctx: Arc<Ctx>,
) -> Action {
    match error {
        // root object is invalid, will be requeued when modified anyway
        Error::InvalidNifiCluster { .. } => Action::await_change(),

        _ => Action::requeue(*Duration::from_secs(10)),
    }
}

pub fn build_recommended_labels<'a>(
    owner: &'a NifiCluster,
    app_version: &'a str,
    role: &'a str,
    role_group: &'a str,
) -> ObjectLabels<'a, NifiCluster> {
    ObjectLabels {
        owner,
        app_name: APP_NAME,
        app_version,
        operator_name: OPERATOR_NAME,
        controller_name: NIFI_CONTROLLER_NAME,
        role,
        role_group,
    }
}<|MERGE_RESOLUTION|>--- conflicted
+++ resolved
@@ -1,12 +1,7 @@
 //! Ensures that `Pod`s are configured and running for each [`NifiCluster`]
 use std::{
     borrow::Cow,
-<<<<<<< HEAD
-    collections::{BTreeMap, HashMap},
-=======
     collections::{BTreeMap, HashMap, HashSet},
-    ops::Deref,
->>>>>>> f46ee61e
     sync::Arc,
 };
 
@@ -53,10 +48,7 @@
     },
     kube::{
         api::ListParams,
-<<<<<<< HEAD
         core::{error_boundary, DeserializeGuard},
-=======
->>>>>>> f46ee61e
         runtime::{controller::Action, reflector::ObjectRef},
         Resource, ResourceExt,
     },
@@ -484,23 +476,19 @@
         })?;
 
     let nifi_authentication_config = NifiAuthenticationConfig::try_from(
-        AuthenticationClassResolved::from(&nifi, client)
+        AuthenticationClassResolved::from(nifi, client)
             .await
             .context(FailedResolveNifiAuthenticationConfigSnafu)?,
     )
     .context(InvalidNifiAuthenticationConfigSnafu)?;
 
-<<<<<<< HEAD
-    let vector_aggregator_address = resolve_vector_aggregator_address(nifi, client)
-=======
     if let NifiAuthenticationConfig::Oidc { .. } = nifi_authentication_config {
-        check_or_generate_oidc_admin_password(client, &nifi)
+        check_or_generate_oidc_admin_password(client, nifi)
             .await
             .context(SecuritySnafu)?;
     }
 
-    let vector_aggregator_address = resolve_vector_aggregator_address(&nifi, client)
->>>>>>> f46ee61e
+    let vector_aggregator_address = resolve_vector_aggregator_address(nifi, client)
         .await
         .context(ResolveVectorAggregatorAddressSnafu)?;
 
