//! Ensures that `Pod`s are configured and running for each [`v1alpha1::NifiCluster`].

use std::{
    borrow::Cow,
    collections::{BTreeMap, HashMap, HashSet},
    sync::Arc,
};

use const_format::concatcp;
use indoc::formatdoc;
use product_config::{
    ProductConfigManager,
    types::PropertyNameKind,
    writer::{PropertiesWriterError, to_java_properties_string},
};
use snafu::{OptionExt, ResultExt, Snafu};
use stackable_operator::{
    builder::{
        self,
        configmap::ConfigMapBuilder,
        meta::ObjectMetaBuilder,
        pod::{
            PodBuilder, container::ContainerBuilder, resources::ResourceRequirementsBuilder,
            security::PodSecurityContextBuilder, volume::SecretFormat,
        },
    },
    client::Client,
    cluster_resources::{ClusterResourceApplyStrategy, ClusterResources},
    commons::{product_image_selection::ResolvedProductImage, rbac::build_rbac_resources},
    config::fragment,
    crd::{authentication::oidc, git_sync},
    k8s_openapi::{
        DeepMerge,
        api::{
            apps::v1::{StatefulSet, StatefulSetSpec, StatefulSetUpdateStrategy},
            core::v1::{
                ConfigMap, ConfigMapKeySelector, ConfigMapVolumeSource, EmptyDirVolumeSource,
                EnvVar, EnvVarSource, Node, ObjectFieldSelector, Probe, SecretVolumeSource,
                Service, ServicePort, ServiceSpec, TCPSocketAction, Volume,
            },
        },
        apimachinery::pkg::{apis::meta::v1::LabelSelector, util::intstr::IntOrString},
    },
    kube::{
        Resource, ResourceExt,
        api::ListParams,
        core::{DeserializeGuard, error_boundary},
        runtime::{controller::Action, reflector::ObjectRef},
    },
    kvp::{Label, Labels, ObjectLabels},
    logging::controller::ReconcilerError,
    memory::{BinaryMultiple, MemoryQuantity},
    product_config_utils::env_vars_from_rolegroup_config,
    product_logging::{
        self,
        framework::{
            LoggingError, create_vector_shutdown_file_command, remove_vector_shutdown_file_command,
        },
        spec::{
            ConfigMapLogConfig, ContainerLogConfig, ContainerLogConfigChoice,
            CustomContainerLogConfig,
        },
    },
    role_utils::{GenericRoleConfig, JavaCommonConfig, Role, RoleGroupRef},
    status::condition::{
        compute_conditions, operations::ClusterOperationsConditionBuilder,
        statefulset::StatefulSetConditionBuilder,
    },
    time::Duration,
    utils::{COMMON_BASH_TRAP_FUNCTIONS, cluster_info::KubernetesClusterInfo},
};
use strum::{EnumDiscriminants, IntoStaticStr};
use tracing::Instrument;

use crate::{
    OPERATOR_NAME,
    config::{
        self, JVM_SECURITY_PROPERTIES_FILE, NIFI_BOOTSTRAP_CONF, NIFI_CONFIG_DIRECTORY,
        NIFI_PROPERTIES, NIFI_PYTHON_WORKING_DIRECTORY, NIFI_STATE_MANAGEMENT_XML, NifiRepository,
        build_bootstrap_conf, build_nifi_properties, build_state_management_xml,
        validated_product_config,
    },
    crd::{
        APP_NAME, BALANCE_PORT, BALANCE_PORT_NAME, Container, CurrentlySupportedListenerClasses,
        HTTPS_PORT, HTTPS_PORT_NAME, METRICS_PORT, METRICS_PORT_NAME, NifiConfig,
        NifiConfigFragment, NifiRole, NifiStatus, PROTOCOL_PORT, PROTOCOL_PORT_NAME,
        STACKABLE_LOG_CONFIG_DIR, STACKABLE_LOG_DIR, authentication::AuthenticationClassResolved,
        v1alpha1,
    },
    operations::{
        graceful_shutdown::add_graceful_shutdown_config,
        pdb::add_pdbs,
        upgrade::{self, ClusterVersionUpdateState},
    },
    product_logging::extend_role_group_config_map,
    reporting_task::{self, build_maybe_reporting_task, build_reporting_task_service_name},
    security::{
        authentication::{
            AUTHORIZERS_XML_FILE_NAME, LOGIN_IDENTITY_PROVIDERS_XML_FILE_NAME,
            NifiAuthenticationConfig, STACKABLE_SERVER_TLS_DIR, STACKABLE_TLS_STORE_PASSWORD,
        },
        authorization::NifiAuthorizationConfig,
        build_tls_volume, check_or_generate_oidc_admin_password, check_or_generate_sensitive_key,
        tls::{KEYSTORE_NIFI_CONTAINER_MOUNT, KEYSTORE_VOLUME_NAME, TRUSTSTORE_VOLUME_NAME},
    },
};

pub const NIFI_CONTROLLER_NAME: &str = "nificluster";
pub const NIFI_FULL_CONTROLLER_NAME: &str = concatcp!(NIFI_CONTROLLER_NAME, '.', OPERATOR_NAME);
pub const NIFI_UID: i64 = 1000;

const DOCKER_IMAGE_BASE_NAME: &str = "nifi";
const LOG_VOLUME_NAME: &str = "log";

pub struct Ctx {
    pub client: Client,
    pub product_config: ProductConfigManager,
}

#[derive(Snafu, Debug, EnumDiscriminants)]
#[strum_discriminants(derive(IntoStaticStr))]
#[allow(clippy::enum_variant_names)]
pub enum Error {
    #[snafu(display("missing secret lifetime"))]
    MissingSecretLifetime,

    #[snafu(display("NifiCluster object is invalid"))]
    InvalidNifiCluster {
        source: error_boundary::InvalidObject,
    },

    #[snafu(display("object defines no name"))]
    ObjectHasNoName,

    #[snafu(display("object defines no spec"))]
    ObjectHasNoSpec,

    #[snafu(display("object defines no namespace"))]
    ObjectHasNoNamespace,

    #[snafu(display("failed to create cluster resources"))]
    CreateClusterResources {
        source: stackable_operator::cluster_resources::Error,
    },

    #[snafu(display("failed to delete orphaned resources"))]
    DeleteOrphanedResources {
        source: stackable_operator::cluster_resources::Error,
    },

    #[snafu(display("failed to apply global Service"))]
    ApplyRoleService {
        source: stackable_operator::cluster_resources::Error,
    },

    #[snafu(display("failed to fetch deployed StatefulSets"))]
    FetchStatefulsets {
        source: stackable_operator::client::Error,
    },

    #[snafu(display("failed to update status"))]
    StatusUpdate {
        source: stackable_operator::client::Error,
    },

    #[snafu(display("failed to apply Service for {}", rolegroup))]
    ApplyRoleGroupService {
        source: stackable_operator::cluster_resources::Error,
        rolegroup: RoleGroupRef<v1alpha1::NifiCluster>,
    },

    #[snafu(display("failed to build ConfigMap for {}", rolegroup))]
    BuildRoleGroupConfig {
        source: stackable_operator::builder::configmap::Error,
        rolegroup: RoleGroupRef<v1alpha1::NifiCluster>,
    },

    #[snafu(display("object has no nodes defined"))]
    NoNodesDefined,

    #[snafu(display("failed to apply ConfigMap for {}", rolegroup))]
    ApplyRoleGroupConfig {
        source: stackable_operator::cluster_resources::Error,
        rolegroup: RoleGroupRef<v1alpha1::NifiCluster>,
    },

    #[snafu(display("failed to apply StatefulSet for {}", rolegroup))]
    ApplyRoleGroupStatefulSet {
        source: stackable_operator::cluster_resources::Error,
        rolegroup: RoleGroupRef<v1alpha1::NifiCluster>,
    },

    #[snafu(display("failed to apply create ReportingTask service"))]
    ApplyCreateReportingTaskService {
        source: stackable_operator::cluster_resources::Error,
    },

    #[snafu(display("failed to apply create ReportingTask job"))]
    ApplyCreateReportingTaskJob {
        source: stackable_operator::cluster_resources::Error,
    },

    #[snafu(display("object is missing metadata to build owner reference"))]
    ObjectMissingMetadataForOwnerRef {
        source: stackable_operator::builder::meta::Error,
    },

    #[snafu(display("Failed to load product config"))]
    ProductConfigLoadFailed {
        #[snafu(source(from(config::Error, Box::new)))]
        source: Box<config::Error>,
    },

    #[snafu(display("Failed to find information about file [{}] in product config", kind))]
    ProductConfigKindNotSpecified { kind: String },

    #[snafu(display("Failed to find any nodes in cluster {obj_ref}",))]
    MissingNodes {
        source: stackable_operator::client::Error,
        obj_ref: ObjectRef<v1alpha1::NifiCluster>,
    },

    #[snafu(display("Failed to find service {obj_ref}"))]
    MissingService {
        source: stackable_operator::client::Error,
        obj_ref: ObjectRef<Service>,
    },

    #[snafu(display("Failed to find an external port to use for proxy hosts"))]
    ExternalPort,

    #[snafu(display("Could not build role service fqdn"))]
    NoRoleServiceFqdn,

    #[snafu(display("Bootstrap configuration error"))]
    BootstrapConfig {
        #[snafu(source(from(config::Error, Box::new)))]
        source: Box<config::Error>,
    },

    #[snafu(display("failed to prepare NiFi configuration for rolegroup {rolegroup}"))]
    BuildProductConfig {
        #[snafu(source(from(config::Error, Box::new)))]
        source: Box<config::Error>,
        rolegroup: RoleGroupRef<v1alpha1::NifiCluster>,
    },

    #[snafu(display("illegal container name: [{container_name}]"))]
    IllegalContainerName {
        source: stackable_operator::builder::pod::container::Error,
        container_name: String,
    },

    #[snafu(display("failed to validate resources for {rolegroup}"))]
    ResourceValidation {
        source: fragment::ValidationError,
        rolegroup: RoleGroupRef<v1alpha1::NifiCluster>,
    },

    #[snafu(display("failed to resolve and merge config for role and role group"))]
    FailedToResolveConfig { source: crate::crd::Error },

    #[snafu(display("invalid git-sync specification"))]
    InvalidGitSyncSpec { source: git_sync::v1alpha1::Error },

    #[snafu(display("vector agent is enabled but vector aggregator ConfigMap is missing"))]
    VectorAggregatorConfigMapMissing,

    #[snafu(display("failed to add the logging configuration to the ConfigMap [{cm_name}]"))]
    InvalidLoggingConfig {
        source: crate::product_logging::Error,
        cm_name: String,
    },

    #[snafu(display("failed to patch service account"))]
    ApplyServiceAccount {
        source: stackable_operator::cluster_resources::Error,
    },

    #[snafu(display("failed to patch role binding"))]
    ApplyRoleBinding {
        source: stackable_operator::cluster_resources::Error,
    },

    #[snafu(display("failed to build RBAC resources"))]
    BuildRbacResources {
        source: stackable_operator::commons::rbac::Error,
    },

    #[snafu(display(
        "failed to serialize [{JVM_SECURITY_PROPERTIES_FILE}] for {}",
        rolegroup
    ))]
    JvmSecurityProperties {
        source: PropertiesWriterError,
        rolegroup: String,
    },

    #[snafu(display("Invalid NiFi Authentication Configuration"))]
    InvalidNifiAuthenticationConfig {
        source: crate::security::authentication::Error,
    },

    #[snafu(display("Invalid NiFi Authorization Configuration"))]
    InvalidNifiAuthorizationConfig {
        source: crate::security::authorization::Error,
    },

    #[snafu(display("Failed to resolve NiFi Authentication Configuration"))]
    FailedResolveNifiAuthenticationConfig {
        source: crate::crd::authentication::Error,
    },

    #[snafu(display("failed to create PodDisruptionBudget"))]
    FailedToCreatePdb {
        source: crate::operations::pdb::Error,
    },

    #[snafu(display("failed to configure graceful shutdown"))]
    GracefulShutdown {
        source: crate::operations::graceful_shutdown::Error,
    },

    #[snafu(display("failed to build metadata"))]
    MetadataBuild {
        source: stackable_operator::builder::meta::Error,
    },

    #[snafu(display("failed to get required labels"))]
    GetRequiredLabels {
        source:
            stackable_operator::kvp::KeyValuePairError<stackable_operator::kvp::LabelValueError>,
    },

    #[snafu(display("failed to build labels"))]
    LabelBuild {
        source: stackable_operator::kvp::LabelError,
    },

    #[snafu(display("failed to add Authentication Volumes and VolumeMounts"))]
    AddAuthVolumes {
        source: crate::security::authentication::Error,
    },

    #[snafu(display("security failure"))]
    Security { source: crate::security::Error },

    #[snafu(display("reporting task failure"))]
    ReportingTask {
        source: crate::reporting_task::Error,
    },

    #[snafu(display("failed to configure logging"))]
    ConfigureLogging { source: LoggingError },

    #[snafu(display("failed to add needed volume"))]
    AddVolume { source: builder::pod::Error },

    #[snafu(display("failed to add needed volumeMount"))]
    AddVolumeMount {
        source: builder::pod::container::Error,
    },

    #[snafu(display("Failed to determine the state of the version upgrade procedure"))]
    ClusterVersionUpdateState { source: upgrade::Error },
}

type Result<T, E = Error> = std::result::Result<T, E>;

impl ReconcilerError for Error {
    fn category(&self) -> &'static str {
        ErrorDiscriminants::from(self).into()
    }
}

pub async fn reconcile_nifi(
    nifi: Arc<DeserializeGuard<v1alpha1::NifiCluster>>,
    ctx: Arc<Ctx>,
) -> Result<Action> {
    tracing::info!("Starting reconcile");
    let nifi = nifi
        .0
        .as_ref()
        .map_err(error_boundary::InvalidObject::clone)
        .context(InvalidNifiClusterSnafu)?;

    let client = &ctx.client;
    let namespace = &nifi
        .metadata
        .namespace
        .clone()
        .with_context(|| ObjectHasNoNamespaceSnafu {})?;

    let resolved_product_image: ResolvedProductImage = nifi
        .spec
        .image
        .resolve(DOCKER_IMAGE_BASE_NAME, crate::built_info::PKG_VERSION);

    tracing::info!("Checking for sensitive key configuration");
    check_or_generate_sensitive_key(client, nifi)
        .await
        .context(SecuritySnafu)?;

    // If rolling upgrade is supported, kubernetes takes care of the cluster scaling automatically
    // otherwise the operator handles it
    // manage our own flow for upgrade from 1.x.x to 1.x.x/2.x.x
    // TODO: this can be removed once 1.x.x is longer supported
    let mut cluster_version_update_state = ClusterVersionUpdateState::NoVersionChange;
    let deployed_version = nifi
        .status
        .as_ref()
        .and_then(|status| status.deployed_version.as_ref());
    let rolling_upgrade_supported = resolved_product_image.product_version.starts_with("2.")
        && deployed_version.is_some_and(|v| v.starts_with("2."));

    if !rolling_upgrade_supported {
        cluster_version_update_state = upgrade::cluster_version_update_state(
            nifi,
            client,
            &resolved_product_image.product_version,
            deployed_version,
        )
        .await
        .context(ClusterVersionUpdateStateSnafu)?;

        if cluster_version_update_state == ClusterVersionUpdateState::UpdateInProgress {
            return Ok(Action::await_change());
        }
    }
    // end todo

    let validated_config = validated_product_config(
        nifi,
        &resolved_product_image.product_version,
        nifi.spec.nodes.as_ref().context(NoNodesDefinedSnafu)?,
        &ctx.product_config,
    )
    .context(ProductConfigLoadFailedSnafu)?;

    let mut cluster_resources = ClusterResources::new(
        APP_NAME,
        OPERATOR_NAME,
        NIFI_CONTROLLER_NAME,
        &nifi.object_ref(&()),
        ClusterResourceApplyStrategy::from(&nifi.spec.cluster_operation),
    )
    .context(CreateClusterResourcesSnafu)?;

    let nifi_node_config = validated_config
        .get(&NifiRole::Node.to_string())
        .map(Cow::Borrowed)
        .unwrap_or_default();

    let node_role_service = build_node_role_service(nifi, &resolved_product_image)?;
    cluster_resources
        .add(client, node_role_service)
        .await
        .context(ApplyRoleServiceSnafu)?;

    // This is read back to obtain the hosts that we later need to fill in the proxy_hosts variable
    let updated_role_service = client
        .get::<Service>(&nifi.name_any(), namespace)
        .await
        .with_context(|_| MissingServiceSnafu {
            obj_ref: ObjectRef::new(&nifi.name_any()).within(namespace),
        })?;

    let authentication_config = NifiAuthenticationConfig::try_from(
        AuthenticationClassResolved::from(nifi, client)
            .await
            .context(FailedResolveNifiAuthenticationConfigSnafu)?,
    )
    .context(InvalidNifiAuthenticationConfigSnafu)?;

    if let NifiAuthenticationConfig::Oidc { .. } = authentication_config {
        check_or_generate_oidc_admin_password(client, nifi)
            .await
            .context(SecuritySnafu)?;
    }

    let authorization_config =
        NifiAuthorizationConfig::from(&nifi.spec.cluster_config.authorization);

    let (rbac_sa, rbac_rolebinding) = build_rbac_resources(
        nifi,
        APP_NAME,
        cluster_resources
            .get_required_labels()
            .context(GetRequiredLabelsSnafu)?,
    )
    .context(BuildRbacResourcesSnafu)?;

    let rbac_sa = cluster_resources
        .add(client, rbac_sa)
        .await
        .context(ApplyServiceAccountSnafu)?;

    cluster_resources
        .add(client, rbac_rolebinding)
        .await
        .context(ApplyRoleBindingSnafu)?;

    let mut ss_cond_builder = StatefulSetConditionBuilder::default();

    let nifi_role = NifiRole::Node;
    for (rolegroup_name, rolegroup_config) in nifi_node_config.iter() {
        let rg_span = tracing::info_span!("rolegroup_span", rolegroup = rolegroup_name.as_str());
        async {
            let rolegroup = nifi.node_rolegroup_ref(rolegroup_name);

            tracing::debug!("Processing rolegroup {}", rolegroup);

            let merged_config = nifi
                .merged_config(&NifiRole::Node, rolegroup_name)
                .context(FailedToResolveConfigSnafu)?;

            let git_sync_resources = git_sync::v1alpha1::GitSyncResources::new(
                &nifi.spec.cluster_config.custom_components_git_sync,
                &resolved_product_image,
                &env_vars_from_rolegroup_config(rolegroup_config),
                &[],
                LOG_VOLUME_NAME,
                &merged_config.logging.for_container(&Container::GitSync),
            )
            .context(InvalidGitSyncSpecSnafu)?;

            let rg_service =
                build_node_rolegroup_service(nifi, &resolved_product_image, &rolegroup)?;

            let role = nifi.spec.nodes.as_ref().context(NoNodesDefinedSnafu)?;

            // This is due to the fact that users might access NiFi via these addresses, if they try to
            // connect from an external machine (not inside the k8s overlay network).
            // Since we cannot predict which of the addresses a user might decide to use we will simply
            // add all of them to the setting for now.
            // For more information see <https://nifi.apache.org/docs/nifi-docs/html/administration-guide.html#proxy_configuration>
            let proxy_hosts = get_proxy_hosts(client, nifi, &updated_role_service).await?;

            let rg_configmap = build_node_rolegroup_config_map(
                nifi,
                &resolved_product_image,
                &authentication_config,
                &authorization_config,
                role,
                &rolegroup,
                rolegroup_config,
                &merged_config,
                &proxy_hosts,
                &git_sync_resources,
            )
            .await?;

            let role_group = role.role_groups.get(&rolegroup.role_group);
            let replicas =
                if cluster_version_update_state == ClusterVersionUpdateState::UpdateRequested {
                    Some(0)
                } else {
                    role_group.and_then(|rg| rg.replicas).map(i32::from)
                };

            let rg_statefulset = build_node_rolegroup_statefulset(
                nifi,
                &resolved_product_image,
                &client.kubernetes_cluster_info,
                &rolegroup,
                role,
                rolegroup_config,
                &merged_config,
                &authentication_config,
                &authorization_config,
                rolling_upgrade_supported,
                replicas,
                &rbac_sa.name_any(),
                &git_sync_resources,
            )
            .await?;

            cluster_resources
                .add(client, rg_service)
                .await
                .with_context(|_| ApplyRoleGroupServiceSnafu {
                    rolegroup: rolegroup.clone(),
                })?;
            cluster_resources
                .add(client, rg_configmap)
                .await
                .with_context(|_| ApplyRoleGroupConfigSnafu {
                    rolegroup: rolegroup.clone(),
                })?;
            ss_cond_builder.add(
                cluster_resources
                    .add(client, rg_statefulset)
                    .await
                    .with_context(|_| ApplyRoleGroupStatefulSetSnafu {
                        rolegroup: rolegroup.clone(),
                    })?,
            );

            Ok(())
        }
        .instrument(rg_span)
        .await?
    }

    let role_config = nifi.role_config(&nifi_role);
    if let Some(GenericRoleConfig {
        pod_disruption_budget: pdb,
    }) = role_config
    {
        add_pdbs(pdb, nifi, &nifi_role, client, &mut cluster_resources)
            .await
            .context(FailedToCreatePdbSnafu)?;
    }

    // Only add the reporting task in case it is enabled.
    if nifi.spec.cluster_config.create_reporting_task_job.enabled {
        if let Some((reporting_task_job, reporting_task_service)) = build_maybe_reporting_task(
            nifi,
            &resolved_product_image,
            &client.kubernetes_cluster_info,
            &authentication_config,
            &rbac_sa.name_any(),
        )
        .context(ReportingTaskSnafu)?
        {
            cluster_resources
                .add(client, reporting_task_service)
                .await
                .context(ApplyCreateReportingTaskServiceSnafu)?;

            cluster_resources
                .add(client, reporting_task_job)
                .await
                .context(ApplyCreateReportingTaskJobSnafu)?;
        }
    }

    // Remove any orphaned resources that still exist in k8s, but have not been added to
    // the cluster resources during the reconciliation
    // TODO: this doesn't cater for a graceful cluster shrink, for that we'd need to predict
    //  the resources that will be removed and run a disconnect/offload job for those
    //  see https://github.com/stackabletech/nifi-operator/issues/314
    cluster_resources
        .delete_orphaned_resources(client)
        .await
        .context(DeleteOrphanedResourcesSnafu)?;

    let cluster_operation_cond_builder =
        ClusterOperationsConditionBuilder::new(&nifi.spec.cluster_operation);

    let conditions = compute_conditions(nifi, &[&ss_cond_builder, &cluster_operation_cond_builder]);

    // Update the deployed product version in the status after everything has been deployed, unless
    // we are still in the process of updating
    let status = if cluster_version_update_state != ClusterVersionUpdateState::UpdateRequested {
        NifiStatus {
            deployed_version: Some(resolved_product_image.product_version),
            conditions,
        }
    } else {
        NifiStatus {
            deployed_version: nifi
                .status
                .as_ref()
                .and_then(|status| status.deployed_version.clone()),
            conditions,
        }
    };

    client
        .apply_patch_status(OPERATOR_NAME, nifi, &status)
        .await
        .context(StatusUpdateSnafu)?;

    Ok(Action::await_change())
}

/// The node-role service is the primary endpoint that should be used by clients that do not
/// perform internal load balancing including targets outside of the cluster.
pub fn build_node_role_service(
    nifi: &v1alpha1::NifiCluster,
    resolved_product_image: &ResolvedProductImage,
) -> Result<Service> {
    let role_name = NifiRole::Node.to_string();

    let role_svc_name = nifi.node_role_service_name();
    Ok(Service {
        metadata: ObjectMetaBuilder::new()
            .name_and_namespace(nifi)
            .name(&role_svc_name)
            .ownerreference_from_resource(nifi, None, Some(true))
            .context(ObjectMissingMetadataForOwnerRefSnafu)?
            .with_recommended_labels(build_recommended_labels(
                nifi,
                &resolved_product_image.app_version_label,
                &role_name,
                "global",
            ))
            .context(MetadataBuildSnafu)?
            .build(),
        spec: Some(ServiceSpec {
            type_: Some(nifi.spec.cluster_config.listener_class.k8s_service_type()),
            ports: Some(vec![ServicePort {
                name: Some(HTTPS_PORT_NAME.to_string()),
                port: HTTPS_PORT.into(),
                protocol: Some("TCP".to_string()),
                ..ServicePort::default()
            }]),
            selector: Some(
                Labels::role_selector(nifi, APP_NAME, &role_name)
                    .context(LabelBuildSnafu)?
                    .into(),
            ),
            external_traffic_policy: match nifi.spec.cluster_config.listener_class {
                CurrentlySupportedListenerClasses::ClusterInternal => None,
                CurrentlySupportedListenerClasses::ExternalUnstable => Some("Local".to_string()),
            },
            ..ServiceSpec::default()
        }),
        status: None,
    })
}

/// The rolegroup [`ConfigMap`] configures the rolegroup based on the configuration given by the administrator
#[allow(clippy::too_many_arguments)]
async fn build_node_rolegroup_config_map(
    nifi: &v1alpha1::NifiCluster,
    resolved_product_image: &ResolvedProductImage,
    authentication_config: &NifiAuthenticationConfig,
    authorization_config: &NifiAuthorizationConfig,
    role: &Role<NifiConfigFragment, GenericRoleConfig, JavaCommonConfig>,
    rolegroup: &RoleGroupRef<v1alpha1::NifiCluster>,
    rolegroup_config: &HashMap<PropertyNameKind, BTreeMap<String, String>>,
    merged_config: &NifiConfig,
    proxy_hosts: &str,
    git_sync_resources: &git_sync::v1alpha1::GitSyncResources,
) -> Result<ConfigMap> {
    tracing::debug!("building rolegroup configmaps");

    let login_identity_provider_xml = authentication_config
        .get_authentication_config()
        .context(InvalidNifiAuthenticationConfigSnafu)?;

    let authorizers_xml = authorization_config
        .get_authorizers_config(authentication_config)
        .context(InvalidNifiAuthorizationConfigSnafu)?;

    let jvm_sec_props: BTreeMap<String, Option<String>> = rolegroup_config
        .get(&PropertyNameKind::File(
            JVM_SECURITY_PROPERTIES_FILE.to_string(),
        ))
        .cloned()
        .unwrap_or_default()
        .into_iter()
        .map(|(k, v)| (k, Some(v)))
        .collect();

    let mut cm_builder = ConfigMapBuilder::new();

    cm_builder
        .metadata(
            ObjectMetaBuilder::new()
                .name_and_namespace(nifi)
                .name(rolegroup.object_name())
                .ownerreference_from_resource(nifi, None, Some(true))
                .context(ObjectMissingMetadataForOwnerRefSnafu)?
                .with_recommended_labels(build_recommended_labels(
                    nifi,
                    &resolved_product_image.app_version_label,
                    &rolegroup.role,
                    &rolegroup.role_group,
                ))
                .context(MetadataBuildSnafu)?
                .build(),
        )
        .add_data(
            NIFI_BOOTSTRAP_CONF,
            build_bootstrap_conf(
                merged_config,
                rolegroup_config
                    .get(&PropertyNameKind::File(NIFI_BOOTSTRAP_CONF.to_string()))
                    .with_context(|| ProductConfigKindNotSpecifiedSnafu {
                        kind: NIFI_BOOTSTRAP_CONF.to_string(),
                    })?
                    .clone(),
                role,
                &rolegroup.role_group,
            )
            .context(BootstrapConfigSnafu)?,
        )
        .add_data(
            NIFI_PROPERTIES,
            build_nifi_properties(
                &nifi.spec,
                &merged_config.resources,
                proxy_hosts,
                authentication_config,
                rolegroup_config
                    .get(&PropertyNameKind::File(NIFI_PROPERTIES.to_string()))
                    .with_context(|| ProductConfigKindNotSpecifiedSnafu {
                        kind: NIFI_PROPERTIES.to_string(),
                    })?
                    .clone(),
                resolved_product_image.product_version.as_ref(),
                git_sync_resources,
            )
            .with_context(|_| BuildProductConfigSnafu {
                rolegroup: rolegroup.clone(),
            })?,
        )
        .add_data(
            NIFI_STATE_MANAGEMENT_XML,
            build_state_management_xml(&nifi.spec.cluster_config.clustering_backend),
        )
        .add_data(
            LOGIN_IDENTITY_PROVIDERS_XML_FILE_NAME,
            login_identity_provider_xml,
        )
        .add_data(AUTHORIZERS_XML_FILE_NAME, authorizers_xml)
        .add_data(
            JVM_SECURITY_PROPERTIES_FILE,
            to_java_properties_string(jvm_sec_props.iter()).with_context(|_| {
                JvmSecurityPropertiesSnafu {
                    rolegroup: rolegroup.role_group.clone(),
                }
            })?,
        );

    extend_role_group_config_map(rolegroup, &merged_config.logging, &mut cm_builder).context(
        InvalidLoggingConfigSnafu {
            cm_name: rolegroup.object_name(),
        },
    )?;

    cm_builder
        .build()
        .with_context(|_| BuildRoleGroupConfigSnafu {
            rolegroup: rolegroup.clone(),
        })
}

/// The rolegroup [`Service`] is a headless service that allows direct access to the instances of a certain rolegroup
///
/// This is mostly useful for internal communication between peers, or for clients that perform client-side load balancing.
fn build_node_rolegroup_service(
    nifi: &v1alpha1::NifiCluster,
    resolved_product_image: &ResolvedProductImage,
    rolegroup: &RoleGroupRef<v1alpha1::NifiCluster>,
) -> Result<Service> {
    Ok(Service {
        metadata: ObjectMetaBuilder::new()
            .name_and_namespace(nifi)
            .name(rolegroup.object_name())
            .ownerreference_from_resource(nifi, None, Some(true))
            .context(ObjectMissingMetadataForOwnerRefSnafu)?
            .with_recommended_labels(build_recommended_labels(
                nifi,
                &resolved_product_image.app_version_label,
                &rolegroup.role,
                &rolegroup.role_group,
            ))
            .context(MetadataBuildSnafu)?
            .with_label(Label::try_from(("prometheus.io/scrape", "true")).context(LabelBuildSnafu)?)
            .build(),
        spec: Some(ServiceSpec {
            // Internal communication does not need to be exposed
            type_: Some("ClusterIP".to_string()),
            cluster_ip: Some("None".to_string()),
            ports: Some(vec![
                ServicePort {
                    name: Some(HTTPS_PORT_NAME.to_string()),
                    port: HTTPS_PORT.into(),
                    protocol: Some("TCP".to_string()),
                    ..ServicePort::default()
                },
                ServicePort {
                    name: Some(METRICS_PORT_NAME.to_string()),
                    port: METRICS_PORT.into(),
                    protocol: Some("TCP".to_string()),
                    ..ServicePort::default()
                },
            ]),
            selector: Some(
                Labels::role_group_selector(nifi, APP_NAME, &rolegroup.role, &rolegroup.role_group)
                    .context(LabelBuildSnafu)?
                    .into(),
            ),
            publish_not_ready_addresses: Some(true),
            ..ServiceSpec::default()
        }),
        status: None,
    })
}

const USERDATA_MOUNTPOINT: &str = "/stackable/userdata";

/// The rolegroup [`StatefulSet`] runs the rolegroup, as configured by the administrator.
///
/// The [`Pod`](`stackable_operator::k8s_openapi::api::core::v1::Pod`)s are accessible through the
/// corresponding [`Service`] (from [`build_node_rolegroup_service`]).
#[allow(clippy::too_many_arguments)]
async fn build_node_rolegroup_statefulset(
    nifi: &v1alpha1::NifiCluster,
    resolved_product_image: &ResolvedProductImage,
    cluster_info: &KubernetesClusterInfo,
    rolegroup_ref: &RoleGroupRef<v1alpha1::NifiCluster>,
    role: &Role<NifiConfigFragment, GenericRoleConfig, JavaCommonConfig>,
    rolegroup_config: &HashMap<PropertyNameKind, BTreeMap<String, String>>,
    merged_config: &NifiConfig,
    authentication_config: &NifiAuthenticationConfig,
    authorization_config: &NifiAuthorizationConfig,
    rolling_update_supported: bool,
    replicas: Option<i32>,
<<<<<<< HEAD
    sa_name: &str,
    git_sync_resources: &git_sync::v1alpha1::GitSyncResources,
=======
    service_account_name: &str,
>>>>>>> b985f03c
) -> Result<StatefulSet> {
    tracing::debug!("Building statefulset");
    let role_group = role.role_groups.get(&rolegroup_ref.role_group);

    // get env vars and env overrides
    let mut env_vars: Vec<EnvVar> = rolegroup_config
        .get(&PropertyNameKind::Env)
        .with_context(|| ProductConfigKindNotSpecifiedSnafu {
            kind: "ENV".to_string(),
        })?
        .iter()
        .map(|(k, v)| EnvVar {
            name: k.clone(),
            value: Some(v.clone()),
            ..EnvVar::default()
        })
        .collect();

    // we need the POD_NAME env var to overwrite `nifi.cluster.node.address` later
    env_vars.push(EnvVar {
        name: "POD_NAME".to_string(),
        value_from: Some(EnvVarSource {
            field_ref: Some(ObjectFieldSelector {
                api_version: Some("v1".to_string()),
                field_path: "metadata.name".to_string(),
            }),
            ..EnvVarSource::default()
        }),
        ..EnvVar::default()
    });

    // Needed for the `containerdebug` process to log it's tracing information to.
    env_vars.push(EnvVar {
        name: "CONTAINERDEBUG_LOG_DIRECTORY".to_string(),
        value: Some(format!("{STACKABLE_LOG_DIR}/containerdebug")),
        ..Default::default()
    });

    env_vars.push(EnvVar {
        name: "STACKLET_NAME".to_string(),
        value: Some(nifi.name_unchecked().to_string()),
        ..Default::default()
    });

    match &nifi.spec.cluster_config.clustering_backend {
        v1alpha1::NifiClusteringBackend::ZooKeeper {
            zookeeper_config_map_name,
        } => {
            let zookeeper_env_var = |name: &str| EnvVar {
                name: name.to_string(),
                value_from: Some(EnvVarSource {
                    config_map_key_ref: Some(ConfigMapKeySelector {
                        name: zookeeper_config_map_name.to_string(),
                        key: name.to_string(),
                        ..ConfigMapKeySelector::default()
                    }),
                    ..EnvVarSource::default()
                }),
                ..EnvVar::default()
            };
            env_vars.push(zookeeper_env_var("ZOOKEEPER_HOSTS"));
            env_vars.push(zookeeper_env_var("ZOOKEEPER_CHROOT"));
        }
        v1alpha1::NifiClusteringBackend::Kubernetes {} => {}
    }

    if let NifiAuthenticationConfig::Oidc { oidc, .. } = authentication_config {
        env_vars.extend(
            oidc::v1alpha1::AuthenticationProvider::client_credentials_env_var_mounts(
                oidc.client_credentials_secret_ref.clone(),
            ),
        );
    }

    env_vars.extend(authorization_config.get_env_vars());

    let node_address = format!(
        "$POD_NAME.{}-node-{}.{}.svc.{}",
        rolegroup_ref.cluster.name,
        rolegroup_ref.role_group,
        &nifi
            .metadata
            .namespace
            .as_ref()
            .context(ObjectHasNoNamespaceSnafu)?,
        cluster_info.cluster_domain,
    );

    let sensitive_key_secret = &nifi.spec.cluster_config.sensitive_properties.key_secret;

    let prepare_container_name = Container::Prepare.to_string();
    let mut prepare_args = vec![];

    if let Some(ContainerLogConfig {
        choice: Some(ContainerLogConfigChoice::Automatic(log_config)),
    }) = merged_config.logging.containers.get(&Container::Prepare)
    {
        prepare_args.push(product_logging::framework::capture_shell_output(
            STACKABLE_LOG_DIR,
            &prepare_container_name,
            log_config,
        ));
    }

    prepare_args.extend(vec![
        // The source directory is a secret-op mount and we do not want to write / add anything in there
        // Therefore we import all the contents to a truststore in "writeable" empty dirs.
        // Keytool is only barking if a password is not set for the destination truststore (which we set)
        // and do provide an empty password for the source truststore coming from the secret-operator.
        // Using no password will result in a warning.
        format!("echo Importing {KEYSTORE_NIFI_CONTAINER_MOUNT}/keystore.p12 to {STACKABLE_SERVER_TLS_DIR}/keystore.p12"),
        format!("cp {KEYSTORE_NIFI_CONTAINER_MOUNT}/keystore.p12 {STACKABLE_SERVER_TLS_DIR}/keystore.p12"),
        format!("echo Importing {KEYSTORE_NIFI_CONTAINER_MOUNT}/truststore.p12 to {STACKABLE_SERVER_TLS_DIR}/truststore.p12"),
        // secret-operator currently encrypts keystores with RC2, which NiFi is unable to read: https://github.com/stackabletech/nifi-operator/pull/510
        // As a workaround, reencrypt the keystore with keytool.
        // keytool crashes if the target truststore already exists (covering up the true error
        // if the init container fails later on in the script), so delete it first.
        format!("test ! -e {STACKABLE_SERVER_TLS_DIR}/truststore.p12 || rm {STACKABLE_SERVER_TLS_DIR}/truststore.p12"),
        format!("keytool -importkeystore -srckeystore {KEYSTORE_NIFI_CONTAINER_MOUNT}/truststore.p12 -destkeystore {STACKABLE_SERVER_TLS_DIR}/truststore.p12 -srcstorepass {STACKABLE_TLS_STORE_PASSWORD} -deststorepass {STACKABLE_TLS_STORE_PASSWORD}"),

        "echo Replacing config directory".to_string(),
        "cp /conf/* /stackable/nifi/conf".to_string(),
        "test -L /stackable/nifi/conf/logback.xml || ln -sf /stackable/log_config/logback.xml /stackable/nifi/conf/logback.xml".to_string(),
        format!(r#"export NODE_ADDRESS="{node_address}""#),
    ]);

    // This commands needs to go first, as they might set env variables needed by the templating
    prepare_args.extend_from_slice(
        authentication_config
            .get_additional_container_args()
            .as_slice(),
    );

    prepare_args.extend(vec![
        "echo Templating config files".to_string(),
        "config-utils template /stackable/nifi/conf/nifi.properties".to_string(),
        "config-utils template /stackable/nifi/conf/state-management.xml".to_string(),
        "config-utils template /stackable/nifi/conf/login-identity-providers.xml".to_string(),
        "config-utils template /stackable/nifi/conf/authorizers.xml".to_string(),
        "config-utils template /stackable/nifi/conf/security.properties".to_string(),
    ]);

    let mut container_prepare =
        ContainerBuilder::new(&prepare_container_name).with_context(|_| {
            IllegalContainerNameSnafu {
                container_name: prepare_container_name.to_string(),
            }
        })?;

    container_prepare
        .image_from_product_image(resolved_product_image)
        .command(vec![
            "/bin/bash".to_string(),
            "-c".to_string(),
            "-euo".to_string(),
            "pipefail".to_string(),
        ])
        .add_env_vars(env_vars.clone())
        .args(vec![prepare_args.join(" && ")])
        .add_volume_mount(
            NifiRepository::Flowfile.repository(),
            NifiRepository::Flowfile.mount_path(),
        )
        .context(AddVolumeMountSnafu)?
        .add_volume_mount(
            NifiRepository::Database.repository(),
            NifiRepository::Database.mount_path(),
        )
        .context(AddVolumeMountSnafu)?
        .add_volume_mount(
            NifiRepository::Content.repository(),
            NifiRepository::Content.mount_path(),
        )
        .context(AddVolumeMountSnafu)?
        .add_volume_mount(
            NifiRepository::Provenance.repository(),
            NifiRepository::Provenance.mount_path(),
        )
        .context(AddVolumeMountSnafu)?
        .add_volume_mount(
            NifiRepository::State.repository(),
            NifiRepository::State.mount_path(),
        )
        .context(AddVolumeMountSnafu)?
        .add_volume_mount("conf", "/conf")
        .context(AddVolumeMountSnafu)?
        .add_volume_mount(KEYSTORE_VOLUME_NAME, KEYSTORE_NIFI_CONTAINER_MOUNT)
        .context(AddVolumeMountSnafu)?
        .add_volume_mount("activeconf", NIFI_CONFIG_DIRECTORY)
        .context(AddVolumeMountSnafu)?
        .add_volume_mount("sensitiveproperty", "/stackable/sensitiveproperty")
        .context(AddVolumeMountSnafu)?
        .add_volume_mount(LOG_VOLUME_NAME, STACKABLE_LOG_DIR)
        .context(AddVolumeMountSnafu)?
        .add_volume_mount(TRUSTSTORE_VOLUME_NAME, STACKABLE_SERVER_TLS_DIR)
        .context(AddVolumeMountSnafu)?
        .resources(
            ResourceRequirementsBuilder::new()
                .with_cpu_request("500m")
                .with_cpu_limit("2000m")
                .with_memory_request("4096Mi")
                .with_memory_limit("4096Mi")
                .build(),
        );

    let nifi_container_name = Container::Nifi.to_string();
    let mut container_builder = ContainerBuilder::new(&nifi_container_name).with_context(|_| {
        IllegalContainerNameSnafu {
            container_name: nifi_container_name,
        }
    })?;

    let nifi_args = vec![formatdoc! {"
            {COMMON_BASH_TRAP_FUNCTIONS}
            {remove_vector_shutdown_file_command}
            prepare_signal_handlers
            containerdebug --output={STACKABLE_LOG_DIR}/containerdebug-state.json --loop &
            bin/nifi.sh run &
            wait_for_termination $!
            {create_vector_shutdown_file_command}
            ",
    remove_vector_shutdown_file_command =
        remove_vector_shutdown_file_command(STACKABLE_LOG_DIR),
    create_vector_shutdown_file_command =
        create_vector_shutdown_file_command(STACKABLE_LOG_DIR),
    }];
    let container_nifi = container_builder
        .image_from_product_image(resolved_product_image)
        .command(vec![
            "/bin/bash".to_string(),
            "-x".to_string(),
            "-euo".to_string(),
            "pipefail".to_string(),
            "-c".to_string(),
        ])
        .args(nifi_args)
        .add_env_vars(env_vars)
        .add_volume_mount(KEYSTORE_VOLUME_NAME, KEYSTORE_NIFI_CONTAINER_MOUNT)
        .context(AddVolumeMountSnafu)?
        .add_volume_mount(
            NifiRepository::Flowfile.repository(),
            NifiRepository::Flowfile.mount_path(),
        )
        .context(AddVolumeMountSnafu)?
        .add_volume_mount(
            NifiRepository::Database.repository(),
            NifiRepository::Database.mount_path(),
        )
        .context(AddVolumeMountSnafu)?
        .add_volume_mount(
            NifiRepository::Content.repository(),
            NifiRepository::Content.mount_path(),
        )
        .context(AddVolumeMountSnafu)?
        .add_volume_mount(
            NifiRepository::Provenance.repository(),
            NifiRepository::Provenance.mount_path(),
        )
        .context(AddVolumeMountSnafu)?
        .add_volume_mount(
            NifiRepository::State.repository(),
            NifiRepository::State.mount_path(),
        )
        .context(AddVolumeMountSnafu)?
        .add_volume_mount("activeconf", NIFI_CONFIG_DIRECTORY)
        .context(AddVolumeMountSnafu)?
        .add_volume_mount("log-config", STACKABLE_LOG_CONFIG_DIR)
        .context(AddVolumeMountSnafu)?
        .add_volume_mount(LOG_VOLUME_NAME, STACKABLE_LOG_DIR)
        .context(AddVolumeMountSnafu)?
        .add_volume_mount(TRUSTSTORE_VOLUME_NAME, STACKABLE_SERVER_TLS_DIR)
        .context(AddVolumeMountSnafu)?
        .add_container_port(HTTPS_PORT_NAME, HTTPS_PORT.into())
        .add_container_port(PROTOCOL_PORT_NAME, PROTOCOL_PORT.into())
        .add_container_port(BALANCE_PORT_NAME, BALANCE_PORT.into())
        .add_container_port(METRICS_PORT_NAME, METRICS_PORT.into())
        .liveness_probe(Probe {
            initial_delay_seconds: Some(10),
            period_seconds: Some(10),
            tcp_socket: Some(TCPSocketAction {
                port: IntOrString::String(HTTPS_PORT_NAME.to_string()),
                ..TCPSocketAction::default()
            }),
            ..Probe::default()
        })
        .startup_probe(Probe {
            initial_delay_seconds: Some(10),
            period_seconds: Some(10),
            failure_threshold: Some(20 * 6),
            tcp_socket: Some(TCPSocketAction {
                port: IntOrString::String(HTTPS_PORT_NAME.to_string()),
                ..TCPSocketAction::default()
            }),
            ..Probe::default()
        })
        .resources(merged_config.resources.clone().into());

    let mut pod_builder = PodBuilder::new();
    add_graceful_shutdown_config(merged_config, &mut pod_builder).context(GracefulShutdownSnafu)?;

    // Add user configured extra volumes if any are specified
    for volume in &nifi.spec.cluster_config.extra_volumes {
        // Extract values into vars so we make it impossible to log something other than
        // what we actually use to create the mounts - maybe paranoid, but hey ..
        let volume_name = &volume.name;
        let mount_point = format!("{USERDATA_MOUNTPOINT}/{}", volume.name);

        tracing::info!(
            ?volume_name,
            ?mount_point,
            ?role,
            "Adding user specified extra volume",
        );
        pod_builder
            .add_volume(volume.clone())
            .context(AddVolumeSnafu)?;
        container_nifi
            .add_volume_mount(volume_name, mount_point)
            .context(AddVolumeMountSnafu)?;
    }

    let volume_name = "nifi-python-working-directory".to_string();
    pod_builder
        .add_empty_dir_volume(&volume_name, None)
        .context(AddVolumeSnafu)?;
    container_nifi
        .add_volume_mount(&volume_name, NIFI_PYTHON_WORKING_DIRECTORY)
        .context(AddVolumeMountSnafu)?;

    container_nifi
        .add_volume_mounts(git_sync_resources.git_content_volume_mounts.to_owned())
        .context(AddVolumeMountSnafu)?;

    // We want to add nifi container first for easier defaulting into this container
    pod_builder.add_container(container_nifi.build());

    for container in git_sync_resources.git_sync_containers.iter().cloned() {
        pod_builder.add_container(container);
    }
    for container in git_sync_resources.git_sync_init_containers.iter().cloned() {
        pod_builder.add_init_container(container);
    }
    pod_builder
        .add_volumes(git_sync_resources.git_content_volumes.to_owned())
        .context(AddVolumeSnafu)?;

    if let Some(ContainerLogConfig {
        choice:
            Some(ContainerLogConfigChoice::Custom(CustomContainerLogConfig {
                custom: ConfigMapLogConfig { config_map },
            })),
    }) = merged_config.logging.containers.get(&Container::Nifi)
    {
        pod_builder
            .add_volume(Volume {
                name: "log-config".to_string(),
                config_map: Some(ConfigMapVolumeSource {
                    name: config_map.clone(),
                    ..ConfigMapVolumeSource::default()
                }),
                ..Volume::default()
            })
            .context(AddVolumeSnafu)?;
    } else {
        pod_builder
            .add_volume(Volume {
                name: "log-config".to_string(),
                config_map: Some(ConfigMapVolumeSource {
                    name: rolegroup_ref.object_name(),
                    ..ConfigMapVolumeSource::default()
                }),
                ..Volume::default()
            })
            .context(AddVolumeSnafu)?;
    }

    if merged_config.logging.enable_vector_agent {
        match &nifi.spec.cluster_config.vector_aggregator_config_map_name {
            Some(vector_aggregator_config_map_name) => {
                pod_builder.add_container(
                    product_logging::framework::vector_container(
                        resolved_product_image,
                        "config",
                        LOG_VOLUME_NAME,
                        merged_config.logging.containers.get(&Container::Vector),
                        ResourceRequirementsBuilder::new()
                            .with_cpu_request("250m")
                            .with_cpu_limit("500m")
                            .with_memory_request("128Mi")
                            .with_memory_limit("128Mi")
                            .build(),
                        vector_aggregator_config_map_name,
                    )
                    .context(ConfigureLoggingSnafu)?,
                );
            }
            None => {
                VectorAggregatorConfigMapMissingSnafu.fail()?;
            }
        }
    }

    authentication_config
        .add_volumes_and_mounts(&mut pod_builder, vec![
            &mut container_prepare,
            container_nifi,
        ])
        .context(AddAuthVolumesSnafu)?;

    let metadata = ObjectMetaBuilder::new()
        .with_recommended_labels(build_recommended_labels(
            nifi,
            &resolved_product_image.app_version_label,
            &rolegroup_ref.role,
            &rolegroup_ref.role_group,
        ))
        .context(MetadataBuildSnafu)?
        .build();

    let requested_secret_lifetime = merged_config
        .requested_secret_lifetime
        .context(MissingSecretLifetimeSnafu)?;
    let nifi_cluster_name = nifi.name_any();
    pod_builder
        .metadata(metadata)
        .image_pull_secrets_from_product_image(resolved_product_image)
        .add_init_container(container_prepare.build())
        .affinity(&merged_config.affinity)
        // One volume for the NiFi configuration. A script will later on edit (e.g. nodename)
        // and copy the whole content to the <NIFI_HOME>/conf folder.
        .add_volume(stackable_operator::k8s_openapi::api::core::v1::Volume {
            name: "config".to_string(),
            config_map: Some(ConfigMapVolumeSource {
                name: rolegroup_ref.object_name(),
                ..Default::default()
            }),
            ..Default::default()
        })
        .context(AddVolumeSnafu)?
        .add_volume(Volume {
            name: "conf".to_string(),
            config_map: Some(ConfigMapVolumeSource {
                name: rolegroup_ref.object_name(),
                ..ConfigMapVolumeSource::default()
            }),
            ..Volume::default()
        })
        .context(AddVolumeSnafu)?
        .add_empty_dir_volume(
            LOG_VOLUME_NAME,
            // Set volume size to higher than theoretically necessary to avoid running out of disk space as log rotation triggers are only checked by Logback every 5s.
            Some(
                MemoryQuantity {
                    value: 500.0,
                    unit: BinaryMultiple::Mebi,
                }
                .into(),
            ),
        )
        .context(AddVolumeSnafu)?
        // One volume for the keystore and truststore data configmap
        .add_volume(
            build_tls_volume(
                nifi,
                KEYSTORE_VOLUME_NAME,
                vec![
                    &nifi_cluster_name,
                    &build_reporting_task_service_name(&nifi_cluster_name),
                ],
                SecretFormat::TlsPkcs12,
                &requested_secret_lifetime,
            )
            .context(SecuritySnafu)?,
        )
        .context(AddVolumeSnafu)?
        .add_empty_dir_volume(TRUSTSTORE_VOLUME_NAME, None)
        .context(AddVolumeSnafu)?
        .add_volume(Volume {
            name: "sensitiveproperty".to_string(),
            secret: Some(SecretVolumeSource {
                secret_name: Some(sensitive_key_secret.to_string()),
                ..SecretVolumeSource::default()
            }),
            ..Volume::default()
        })
        .context(AddVolumeSnafu)?
        .add_volume(Volume {
            empty_dir: Some(EmptyDirVolumeSource {
                medium: None,
                size_limit: None,
            }),
            name: "activeconf".to_string(),
            ..Volume::default()
        })
        .context(AddVolumeSnafu)?
        .service_account_name(service_account_name)
        .security_context(
            PodSecurityContextBuilder::new()
                .run_as_user(NIFI_UID)
                .run_as_group(0)
                .fs_group(1000)
                .build(),
        );

    let mut labels = BTreeMap::new();
    labels.insert(
        "app.kubernetes.io/instance".to_string(),
        nifi.metadata
            .name
            .as_deref()
            .with_context(|| ObjectHasNoNameSnafu {})?
            .to_string(),
    );

    let mut pod_template = pod_builder.build_template();
    pod_template.merge_from(role.config.pod_overrides.clone());
    if let Some(role_group) = role_group {
        pod_template.merge_from(role_group.config.pod_overrides.clone());
    }

    Ok(StatefulSet {
        metadata: ObjectMetaBuilder::new()
            .name_and_namespace(nifi)
            .name(rolegroup_ref.object_name())
            .ownerreference_from_resource(nifi, None, Some(true))
            .context(ObjectMissingMetadataForOwnerRefSnafu)?
            .with_recommended_labels(build_recommended_labels(
                nifi,
                &resolved_product_image.app_version_label,
                &rolegroup_ref.role,
                &rolegroup_ref.role_group,
            ))
            .context(MetadataBuildSnafu)?
            .build(),
        spec: Some(StatefulSetSpec {
            pod_management_policy: Some("Parallel".to_string()),
            replicas,
            selector: LabelSelector {
                match_labels: Some(
                    Labels::role_group_selector(
                        nifi,
                        APP_NAME,
                        &rolegroup_ref.role,
                        &rolegroup_ref.role_group,
                    )
                    .context(LabelBuildSnafu)?
                    .into(),
                ),
                ..LabelSelector::default()
            },
            service_name: Some(rolegroup_ref.object_name()),
            template: pod_template,
            update_strategy: Some(StatefulSetUpdateStrategy {
                type_: if rolling_update_supported {
                    Some("RollingUpdate".to_string())
                } else {
                    Some("OnDelete".to_string())
                },
                ..StatefulSetUpdateStrategy::default()
            }),
            volume_claim_templates: Some(vec![
                merged_config.resources.storage.content_repo.build_pvc(
                    &NifiRepository::Content.repository(),
                    Some(vec!["ReadWriteOnce"]),
                ),
                merged_config.resources.storage.database_repo.build_pvc(
                    &NifiRepository::Database.repository(),
                    Some(vec!["ReadWriteOnce"]),
                ),
                merged_config.resources.storage.flowfile_repo.build_pvc(
                    &NifiRepository::Flowfile.repository(),
                    Some(vec!["ReadWriteOnce"]),
                ),
                merged_config.resources.storage.provenance_repo.build_pvc(
                    &NifiRepository::Provenance.repository(),
                    Some(vec!["ReadWriteOnce"]),
                ),
                merged_config.resources.storage.state_repo.build_pvc(
                    &NifiRepository::State.repository(),
                    Some(vec!["ReadWriteOnce"]),
                ),
            ]),
            ..StatefulSetSpec::default()
        }),
        status: None,
    })
}

fn external_node_port(nifi_service: &Service) -> Result<i32> {
    let external_ports = nifi_service
        .spec
        .as_ref()
        .with_context(|| ObjectHasNoSpecSnafu {})?
        .ports
        .as_ref()
        .with_context(|| ExternalPortSnafu {})?
        .iter()
        .filter(|p| p.name == Some(HTTPS_PORT_NAME.to_string()))
        .collect::<Vec<_>>();

    let port = external_ports
        .first()
        .with_context(|| ExternalPortSnafu {})?;

    port.node_port.with_context(|| ExternalPortSnafu {})
}

async fn get_proxy_hosts(
    client: &Client,
    nifi: &v1alpha1::NifiCluster,
    nifi_service: &Service,
) -> Result<String> {
    let host_header_check = nifi.spec.cluster_config.host_header_check.clone();

    if host_header_check.allow_all {
        tracing::info!(
            "spec.clusterConfig.hostHeaderCheck.allowAll is set to true. All proxy hosts will be allowed."
        );
        if !host_header_check.additional_allowed_hosts.is_empty() {
            tracing::info!(
                "spec.clusterConfig.hostHeaderCheck.additionalAllowedHosts is ignored and only '*' is added to the allow-list."
            )
        }
        return Ok("*".to_string());
    }

    let node_role_service_fqdn = nifi
        .node_role_service_fqdn(&client.kubernetes_cluster_info)
        .context(NoRoleServiceFqdnSnafu)?;
    let reporting_task_service_name = reporting_task::build_reporting_task_fqdn_service_name(
        nifi,
        &client.kubernetes_cluster_info,
    )
    .context(ReportingTaskSnafu)?;
    let mut proxy_hosts_set = HashSet::from([
        node_role_service_fqdn.clone(),
        format!("{node_role_service_fqdn}:{HTTPS_PORT}"),
        format!("{reporting_task_service_name}:{HTTPS_PORT}"),
    ]);

    proxy_hosts_set.extend(host_header_check.additional_allowed_hosts);

    // In case NodePort is used add them as well
    if nifi.spec.cluster_config.listener_class
        == CurrentlySupportedListenerClasses::ExternalUnstable
    {
        let external_port = external_node_port(nifi_service)?;

        let cluster_nodes = client
            .list::<Node>(&(), &ListParams::default())
            .await
            .with_context(|_| MissingNodesSnafu {
                obj_ref: ObjectRef::from_obj(nifi),
            })?;

        // We need the addresses of all nodes to add these to the NiFi proxy setting
        // Since there is no real convention about how to label these addresses we will simply
        // take all published addresses for now to be on the safe side.
        proxy_hosts_set.extend(
            cluster_nodes
                .into_iter()
                .flat_map(|node| {
                    node.status
                        .unwrap_or_default()
                        .addresses
                        .unwrap_or_default()
                })
                .map(|node_address| format!("{}:{external_port}", node_address.address)),
        );
    }

    let mut proxy_hosts = Vec::from_iter(proxy_hosts_set);
    proxy_hosts.sort();

    Ok(proxy_hosts.join(","))
}

pub fn error_policy(
    _obj: Arc<DeserializeGuard<v1alpha1::NifiCluster>>,
    error: &Error,
    _ctx: Arc<Ctx>,
) -> Action {
    match error {
        // root object is invalid, will be requeued when modified anyway
        Error::InvalidNifiCluster { .. } => Action::await_change(),

        _ => Action::requeue(*Duration::from_secs(10)),
    }
}

pub fn build_recommended_labels<'a>(
    owner: &'a v1alpha1::NifiCluster,
    app_version: &'a str,
    role: &'a str,
    role_group: &'a str,
) -> ObjectLabels<'a, v1alpha1::NifiCluster> {
    ObjectLabels {
        owner,
        app_name: APP_NAME,
        app_version,
        operator_name: OPERATOR_NAME,
        controller_name: NIFI_CONTROLLER_NAME,
        role,
        role_group,
    }
}<|MERGE_RESOLUTION|>--- conflicted
+++ resolved
@@ -911,12 +911,8 @@
     authorization_config: &NifiAuthorizationConfig,
     rolling_update_supported: bool,
     replicas: Option<i32>,
-<<<<<<< HEAD
-    sa_name: &str,
+    service_account_name: &str,
     git_sync_resources: &git_sync::v1alpha1::GitSyncResources,
-=======
-    service_account_name: &str,
->>>>>>> b985f03c
 ) -> Result<StatefulSet> {
     tracing::debug!("Building statefulset");
     let role_group = role.role_groups.get(&rolegroup_ref.role_group);
