//! Ensures that `Pod`s are configured and running for each [`NifiCluster`]
<<<<<<< HEAD
use std::{
    borrow::Cow,
    collections::{BTreeMap, HashMap},
    sync::Arc,
    time::Duration,
=======
use crate::config;
use crate::config::{
    build_bootstrap_conf, build_logback_xml, build_nifi_properties, build_state_management_xml,
    validated_product_config, NifiRepository, NIFI_BOOTSTRAP_CONF, NIFI_PROPERTIES,
    NIFI_STATE_MANAGEMENT_XML,
>>>>>>> 49dae23e
};

use rand::{distributions::Alphanumeric, Rng};
use snafu::{OptionExt, ResultExt, Snafu};
<<<<<<< HEAD
=======
use stackable_nifi_crd::{
    authentication::{get_auth_configs, get_auth_volumes},
    NifiCluster, NifiConfig, NifiLogConfig, NifiRole, NifiStorageConfig, HTTPS_PORT,
    HTTPS_PORT_NAME, METRICS_PORT, METRICS_PORT_NAME, PROTOCOL_PORT, PROTOCOL_PORT_NAME,
};
use stackable_nifi_crd::{APP_NAME, BALANCE_PORT, BALANCE_PORT_NAME};
>>>>>>> 49dae23e
use stackable_operator::commons::resources::{NoRuntimeLimits, Resources};
use stackable_operator::config::merge::Merge;
use stackable_operator::k8s_openapi::api::apps::v1::StatefulSetUpdateStrategy;
use stackable_operator::role_utils::Role;
use stackable_operator::{
    builder::{ConfigMapBuilder, ContainerBuilder, ObjectMetaBuilder, PodBuilder},
    client::Client,
    cluster_resources::ClusterResources,
    k8s_openapi::{
        api::{
            apps::v1::{StatefulSet, StatefulSetSpec},
            batch::v1::{Job, JobSpec},
            core::v1::{
                Affinity, CSIVolumeSource, ConfigMap, ConfigMapKeySelector, ConfigMapVolumeSource,
                EmptyDirVolumeSource, EnvVar, EnvVarSource, Node, NodeAddress, ObjectFieldSelector,
                PodAffinityTerm, PodAntiAffinity, PodSpec, PodTemplateSpec, Probe, Secret,
                SecretVolumeSource, SecurityContext, Service, ServicePort, ServiceSpec,
                TCPSocketAction, Volume, VolumeMount,
            },
        },
        apimachinery::pkg::{apis::meta::v1::LabelSelector, util::intstr::IntOrString},
    },
    kube::{runtime::controller::Action, runtime::reflector::ObjectRef, Resource, ResourceExt},
    labels::{role_group_selector_labels, role_selector_labels},
    logging::controller::ReconcilerError,
    product_config::{types::PropertyNameKind, ProductConfigManager},
    role_utils::RoleGroupRef,
};
use strum::{EnumDiscriminants, IntoStaticStr};
use tracing::Instrument;

use stackable_nifi_crd::{
    authentication::{get_auth_volumes, AUTH_VOLUME_MOUNT_PATH},
    NifiCluster, NifiConfig, NifiLogConfig, NifiRole, NifiStorageConfig, HTTPS_PORT,
    HTTPS_PORT_NAME, METRICS_PORT, METRICS_PORT_NAME, PROTOCOL_PORT, PROTOCOL_PORT_NAME,
};
use stackable_nifi_crd::{APP_NAME, BALANCE_PORT, BALANCE_PORT_NAME};

use crate::config;
use crate::config::{
    build_authorizers_xml, build_bootstrap_conf, build_logback_xml, build_nifi_properties,
    build_state_management_xml, validated_product_config, NifiRepository, NIFI_BOOTSTRAP_CONF,
    NIFI_PROPERTIES, NIFI_STATE_MANAGEMENT_XML,
};

const CONTROLLER_NAME: &str = "nifi-operator";
const STACKABLE_TOOLS_IMAGE: &str = "docker.stackable.tech/stackable/tools:0.2.0-stackable0";

const KEYSTORE_VOLUME_NAME: &str = "keystore";
const KEYSTORE_NIFI_CONTAINER_MOUNT: &str = "/stackable/keystore";
const KEYSTORE_REPORTING_TASK_MOUNT: &str = "/stackable/cert";

pub struct Ctx {
    pub client: stackable_operator::client::Client,
    pub product_config: ProductConfigManager,
}

#[derive(Snafu, Debug, EnumDiscriminants)]
#[strum_discriminants(derive(IntoStaticStr))]
#[allow(clippy::enum_variant_names)]
pub enum Error {
    #[snafu(display("object defines no name"))]
    ObjectHasNoName,
    #[snafu(display("object defines no spec"))]
    ObjectHasNoSpec,
    #[snafu(display("object defines no namespace"))]
    ObjectHasNoNamespace,
    #[snafu(display("failed to create cluster resources"))]
    CreateClusterResources {
        source: stackable_operator::error::Error,
    },
    #[snafu(display("failed to delete orphaned resources"))]
    DeleteOrphanedResources {
        source: stackable_operator::error::Error,
    },
    #[snafu(display("failed to calculate global service name"))]
    GlobalServiceNameNotFound,
    #[snafu(display("failed to apply global Service"))]
    ApplyRoleService {
        source: stackable_operator::error::Error,
    },
    #[snafu(display("failed to check sensitive property key secret"))]
    SensitiveKeySecret {
        source: stackable_operator::error::Error,
    },
    #[snafu(display(
        "sensitive key secret [{}/{}] is missing, but auto generation is disabled",
        name,
        namespace
    ))]
    SensitiveKeySecretMissing { name: String, namespace: String },
    #[snafu(display("failed to apply Service for {}", rolegroup))]
    ApplyRoleGroupService {
        source: stackable_operator::error::Error,
        rolegroup: RoleGroupRef<NifiCluster>,
    },
    #[snafu(display("failed to build ConfigMap for {}", rolegroup))]
    BuildRoleGroupConfig {
        source: stackable_operator::error::Error,
        rolegroup: RoleGroupRef<NifiCluster>,
    },
    #[snafu(display("object has no nodes defined"))]
    NoNodesDefined,
    #[snafu(display("failed to apply ConfigMap for {}", rolegroup))]
    ApplyRoleGroupConfig {
        source: stackable_operator::error::Error,
        rolegroup: RoleGroupRef<NifiCluster>,
    },
    #[snafu(display("failed to apply StatefulSet for {}", rolegroup))]
    ApplyRoleGroupStatefulSet {
        source: stackable_operator::error::Error,
        rolegroup: RoleGroupRef<NifiCluster>,
    },
    #[snafu(display("failed to apply create ReportingTask job"))]
    ApplyCreateReportingTaskJob {
        source: stackable_operator::error::Error,
    },
    #[snafu(display("object is missing metadata to build owner reference"))]
    ObjectMissingMetadataForOwnerRef {
        source: stackable_operator::error::Error,
    },
    #[snafu(display("Failed to get ZooKeeper connection string from config map {obj_ref}",))]
    GetZookeeperConnStringConfigMap {
        source: stackable_operator::error::Error,
        obj_ref: ObjectRef<ConfigMap>,
    },
    #[snafu(display("Failed to get ZooKeeper connection string from config map {obj_ref}",))]
    MissingZookeeperConnString { obj_ref: ObjectRef<ConfigMap> },
    #[snafu(display("Failed to load Product Config"))]
    ProductConfigLoadFailed { source: config::Error },
    #[snafu(display("Failed to find information about file [{}] in product config", kind))]
    ProductConfigKindNotSpecified { kind: String },
    #[snafu(display("Failed to find any nodes in cluster {obj_ref} with selector {selector:?}",))]
    MissingNodes {
        source: stackable_operator::error::Error,
        obj_ref: ObjectRef<NifiCluster>,
        selector: LabelSelector,
    },
    #[snafu(display("Failed to find service {obj_ref}"))]
    MissingService {
        source: stackable_operator::error::Error,
        obj_ref: ObjectRef<Service>,
    },
    #[snafu(display("Failed to materialize authentication config element from k8s"))]
    MaterializeAuthConfig {
        source: stackable_nifi_crd::authentication::Error,
    },
    #[snafu(display("Failed to find an external port to use for proxy hosts"))]
    ExternalPort,
    #[snafu(display("Could not build role service fqdn"))]
    NoRoleServiceFqdn,
    #[snafu(display("Bootstrap configuration error"))]
    BoostrapConfig { source: crate::config::Error },
    #[snafu(display("failed to parse NiFi version"))]
    NifiVersionParseFailure { source: stackable_nifi_crd::Error },
    #[snafu(display("illegal container name: [{container_name}]"))]
    IllegalContainerName {
        source: stackable_operator::error::Error,
        container_name: String,
    },
}

type Result<T, E = Error> = std::result::Result<T, E>;

impl ReconcilerError for Error {
    fn category(&self) -> &'static str {
        ErrorDiscriminants::from(self).into()
    }
}

pub async fn reconcile_nifi(nifi: Arc<NifiCluster>, ctx: Arc<Ctx>) -> Result<Action> {
    tracing::info!("Starting reconcile");
    let client = &ctx.client;
    let nifi_product_version = nifi
        .product_version()
        .context(NifiVersionParseFailureSnafu)?;
    let namespace = &nifi
        .metadata
        .namespace
        .clone()
        .with_context(|| ObjectHasNoNamespaceSnafu {})?;

    tracing::info!("Checking for sensitive key configuration");
    check_or_generate_sensitive_key(client, &nifi).await?;

    let validated_config = validated_product_config(
        &nifi,
        nifi_product_version,
        nifi.spec.nodes.as_ref().context(NoNodesDefinedSnafu)?,
        &ctx.product_config,
    )
    .context(ProductConfigLoadFailedSnafu)?;

    let mut cluster_resources =
        ClusterResources::new(APP_NAME, CONTROLLER_NAME, &nifi.object_ref(&()))
            .context(CreateClusterResourcesSnafu)?;

    let nifi_node_config = validated_config
        .get(&NifiRole::Node.to_string())
        .map(Cow::Borrowed)
        .unwrap_or_default();

    let node_role_service = build_node_role_service(&nifi)?;
    cluster_resources
        .add(client, &node_role_service)
        .await
        .context(ApplyRoleServiceSnafu)?;

    // This is read back to obtain the hosts that we later need to fill in the proxy_hosts variable
    let updated_role_service = client
        .get(&nifi.name_any(), nifi.namespace().as_deref())
        .await
        .with_context(|_| MissingServiceSnafu {
            obj_ref: ObjectRef::new(&nifi.name_any()).within(namespace),
        })?;

    for (rolegroup_name, rolegroup_config) in nifi_node_config.iter() {
        let rg_span = tracing::info_span!("rolegroup_span", rolegroup = rolegroup_name.as_str());
        async {
            let rolegroup = nifi.node_rolegroup_ref(rolegroup_name);

            tracing::debug!("Processing rolegroup {}", rolegroup);
            let rg_service = build_node_rolegroup_service(&nifi, &rolegroup)?;

            let role = nifi.spec.nodes.as_ref().context(NoNodesDefinedSnafu)?;

            let resource_definition =
                resolve_resource_config_for_rolegroup(&nifi, &rolegroup, role)?;

            // This is due to the fact that users might access NiFi via these addresses, if they try to
            // connect from an external machine (not inside the k8s overlay network).
            // Since we cannot predict which of the addresses a user might decide to use we will simply
            // add all of them to the setting for now.
            // For more information see <https://nifi.apache.org/docs/nifi-docs/html/administration-guide.html#proxy_configuration>
            let proxy_hosts = get_proxy_hosts(client, &nifi, &updated_role_service).await?;

            let (auth_volumes, additional_auth_args, admin_username_file, admin_password_file) =
                get_auth_volumes(client, &nifi.spec.config.authentication.method)
                    .await
                    .context(MaterializeAuthConfigSnafu)?;

            let rg_configmap = build_node_rolegroup_config_map(
                client,
                &nifi,
                &rolegroup,
                rolegroup_config,
                &proxy_hosts,
                &resource_definition,
            )
            .await?;

            let rg_log_configmap = build_node_rolegroup_log_config_map(&nifi, &rolegroup)?;

            let rg_statefulset = build_node_rolegroup_statefulset(
                &nifi,
                &rolegroup,
                rolegroup_config,
                role,
                &resource_definition,
                &auth_volumes,
                &additional_auth_args,
            )
            .await?;

            let reporting_task_job = build_reporting_task_job(
                &nifi,
                &rolegroup,
                &auth_volumes,
                &admin_username_file,
                &admin_password_file,
            )
            .await?;

            cluster_resources
                .add(client, &rg_service)
                .await
                .with_context(|_| ApplyRoleGroupServiceSnafu {
                    rolegroup: rolegroup.clone(),
                })?;
            cluster_resources
                .add(client, &rg_configmap)
                .await
                .with_context(|_| ApplyRoleGroupConfigSnafu {
                    rolegroup: rolegroup.clone(),
                })?;
            cluster_resources
                .add(client, &rg_log_configmap)
                .await
                .with_context(|_| ApplyRoleGroupConfigSnafu {
                    rolegroup: rolegroup.clone(),
                })?;
            cluster_resources
                .add(client, &rg_statefulset)
                .await
                .with_context(|_| ApplyRoleGroupStatefulSetSnafu {
                    rolegroup: rolegroup.clone(),
                })?;

            client
                .apply_patch(CONTROLLER_NAME, &reporting_task_job, &reporting_task_job)
                .await
                .context(ApplyCreateReportingTaskJobSnafu)?;
            Ok(())
        }
        .instrument(rg_span)
        .await?
    }

    // Remove any orphaned resources that still exist in k8s, but have not been added to
    // the cluster resources during the reconciliation
    // TODO: this doesn't cater for a graceful cluster shrink
    cluster_resources
        .delete_orphaned_resources(client)
        .await
        .context(DeleteOrphanedResourcesSnafu)?;

    Ok(Action::await_change())
}

/// The node-role service is the primary endpoint that should be used by clients that do not
/// perform internal load balancing including targets outside of the cluster.
pub fn build_node_role_service(nifi: &NifiCluster) -> Result<Service> {
    let role_name = NifiRole::Node.to_string();

    let role_svc_name = nifi
        .node_role_service_name()
        .context(GlobalServiceNameNotFoundSnafu)?;
    Ok(Service {
        metadata: ObjectMetaBuilder::new()
            .name_and_namespace(nifi)
            .name(&role_svc_name)
            .ownerreference_from_resource(nifi, None, Some(true))
            .context(ObjectMissingMetadataForOwnerRefSnafu)?
            .with_recommended_labels(
                nifi,
                APP_NAME,
                nifi.image_version().context(NifiVersionParseFailureSnafu)?,
                CONTROLLER_NAME,
                &role_name,
                "global",
            )
            .build(),
        spec: Some(ServiceSpec {
            ports: Some(vec![ServicePort {
                name: Some(HTTPS_PORT_NAME.to_string()),
                port: HTTPS_PORT.into(),
                protocol: Some("TCP".to_string()),
                ..ServicePort::default()
            }]),
            selector: Some(role_selector_labels(nifi, APP_NAME, &role_name)),
            type_: Some("NodePort".to_string()),
            external_traffic_policy: Some("Local".to_string()),
            ..ServiceSpec::default()
        }),
        status: None,
    })
}

fn get_log_config(nifi: &NifiCluster, rolegroup: &RoleGroupRef<NifiCluster>) -> NifiLogConfig {
    let nodes = &nifi.spec.nodes.clone();
    let role_groups = &nodes.clone().unwrap().role_groups;

    match role_groups.get(&rolegroup.role_group.to_string()) {
        Some(role_group) => {
            let config = &role_group.config;
            config.config.clone().log.unwrap_or_default()
        }
        None => NifiLogConfig::default(),
    }
}

fn build_node_rolegroup_log_config_map(
    nifi: &NifiCluster,
    rolegroup: &RoleGroupRef<NifiCluster>,
) -> Result<ConfigMap> {
    ConfigMapBuilder::new()
        .metadata(
            ObjectMetaBuilder::new()
                .name_and_namespace(nifi)
                .name(rolegroup.object_name() + "-log")
                .ownerreference_from_resource(nifi, None, Some(true))
                .context(ObjectMissingMetadataForOwnerRefSnafu)?
                .with_recommended_labels(
                    nifi,
                    APP_NAME,
                    nifi.image_version().context(NifiVersionParseFailureSnafu)?,
                    CONTROLLER_NAME,
                    &rolegroup.role,
                    &rolegroup.role_group,
                )
                .build(),
        )
        .add_data(
            "logback.xml",
            build_logback_xml(&get_log_config(nifi, rolegroup)),
        )
        .build()
        .with_context(|_| BuildRoleGroupConfigSnafu {
            rolegroup: rolegroup.clone(),
        })
}

/// The rolegroup [`ConfigMap`] configures the rolegroup based on the configuration given by the administrator
async fn build_node_rolegroup_config_map(
    client: &Client,
    nifi: &NifiCluster,
    rolegroup: &RoleGroupRef<NifiCluster>,
    config: &HashMap<PropertyNameKind, BTreeMap<String, String>>,
    proxy_hosts: &str,
    resource_definition: &Resources<NifiStorageConfig>,
) -> Result<ConfigMap> {
    tracing::debug!("building rolegroup configmaps");
    let namespace = &nifi
        .metadata
        .namespace
        .clone()
        .with_context(|| ObjectHasNoNamespaceSnafu {})?;

    let (login_identity_provider_xml, authorizers_xml) =
        get_auth_configs(client, &nifi.spec.config.authentication, namespace)
            .await
            .context(MaterializeAuthConfigSnafu {})?;

    ConfigMapBuilder::new()
        .metadata(
            ObjectMetaBuilder::new()
                .name_and_namespace(nifi)
                .name(rolegroup.object_name())
                .ownerreference_from_resource(nifi, None, Some(true))
                .context(ObjectMissingMetadataForOwnerRefSnafu)?
                .with_recommended_labels(
                    nifi,
                    APP_NAME,
                    nifi.image_version().context(NifiVersionParseFailureSnafu)?,
                    CONTROLLER_NAME,
                    &rolegroup.role,
                    &rolegroup.role_group,
                )
                .build(),
        )
        .add_data(
            NIFI_BOOTSTRAP_CONF,
            build_bootstrap_conf(
                resource_definition.clone(),
                config
                    .get(&PropertyNameKind::File(NIFI_BOOTSTRAP_CONF.to_string()))
                    .with_context(|| ProductConfigKindNotSpecifiedSnafu {
                        kind: NIFI_BOOTSTRAP_CONF.to_string(),
                    })?
                    .clone(),
            )
            .context(BoostrapConfigSnafu)?,
        )
        .add_data(
            NIFI_PROPERTIES,
            build_nifi_properties(
                &nifi.spec,
                proxy_hosts,
                config
                    .get(&PropertyNameKind::File(NIFI_PROPERTIES.to_string()))
                    .with_context(|| ProductConfigKindNotSpecifiedSnafu {
                        kind: NIFI_PROPERTIES.to_string(),
                    })?
                    .clone(),
            ),
        )
        .add_data(NIFI_STATE_MANAGEMENT_XML, build_state_management_xml())
        .add_data("login-identity-providers.xml", login_identity_provider_xml)
        .add_data("authorizers.xml", authorizers_xml)
        .build()
        .with_context(|_| BuildRoleGroupConfigSnafu {
            rolegroup: rolegroup.clone(),
        })
}

/// The rolegroup [`Service`] is a headless service that allows direct access to the instances of a certain rolegroup
///
/// This is mostly useful for internal communication between peers, or for clients that perform client-side load balancing.
fn build_node_rolegroup_service(
    nifi: &NifiCluster,
    rolegroup: &RoleGroupRef<NifiCluster>,
) -> Result<Service> {
    Ok(Service {
        metadata: ObjectMetaBuilder::new()
            .name_and_namespace(nifi)
            .name(&rolegroup.object_name())
            .ownerreference_from_resource(nifi, None, Some(true))
            .context(ObjectMissingMetadataForOwnerRefSnafu)?
            .with_recommended_labels(
                nifi,
                APP_NAME,
                nifi.image_version().context(NifiVersionParseFailureSnafu)?,
                CONTROLLER_NAME,
                &rolegroup.role,
                &rolegroup.role_group,
            )
            .with_label("prometheus.io/scrape", "true")
            .build(),
        spec: Some(ServiceSpec {
            cluster_ip: Some("None".to_string()),
            ports: Some(vec![
                ServicePort {
                    name: Some(HTTPS_PORT_NAME.to_string()),
                    port: HTTPS_PORT.into(),
                    protocol: Some("TCP".to_string()),
                    ..ServicePort::default()
                },
                ServicePort {
                    name: Some(METRICS_PORT_NAME.to_string()),
                    port: METRICS_PORT.into(),
                    protocol: Some("TCP".to_string()),
                    ..ServicePort::default()
                },
            ]),
            selector: Some(role_group_selector_labels(
                nifi,
                APP_NAME,
                &rolegroup.role,
                &rolegroup.role_group,
            )),
            publish_not_ready_addresses: Some(true),
            ..ServiceSpec::default()
        }),
        status: None,
    })
}

fn resolve_resource_config_for_rolegroup(
    nifi: &NifiCluster,
    rolegroup_ref: &RoleGroupRef<NifiCluster>,
    role: &Role<NifiConfig>,
) -> Result<Resources<NifiStorageConfig, NoRuntimeLimits>> {
    // Initialize the result with all default values as baseline
    let conf_defaults = NifiConfig::default_resources();

    // Retrieve global role resource config
    let mut conf_role: Resources<NifiStorageConfig, NoRuntimeLimits> = nifi
        .spec
        .nodes
        .as_ref()
        .with_context(|| NoNodesDefinedSnafu {})?
        .config
        .config
        .resources
        .clone()
        .unwrap_or_default();

    // Retrieve rolegroup specific resource config
    let mut conf_rolegroup: Resources<NifiStorageConfig, NoRuntimeLimits> = role
        .role_groups
        .get(&rolegroup_ref.role_group)
        .and_then(|rg| rg.config.config.resources.clone())
        .unwrap_or_default();

    // Merge more specific configs into default config
    // Hierarchy is:
    // 1. RoleGroup
    // 2. Role
    // 3. Default
    conf_role.merge(&conf_defaults);
    conf_rolegroup.merge(&conf_role);

    tracing::debug!("Merged resource config: {:?}", conf_rolegroup);
    Ok(conf_rolegroup)
}

/// The rolegroup [`StatefulSet`] runs the rolegroup, as configured by the administrator.
///
/// The [`Pod`](`stackable_operator::k8s_openapi::api::core::v1::Pod`)s are accessible through the
/// corresponding [`Service`] (from [`build_node_rolegroup_service`]).
async fn build_node_rolegroup_statefulset(
    nifi: &NifiCluster,
    rolegroup_ref: &RoleGroupRef<NifiCluster>,
    config: &HashMap<PropertyNameKind, BTreeMap<String, String>>,
    role: &Role<NifiConfig>,
    resource_definition: &Resources<NifiStorageConfig>,
    auth_volumes: &BTreeMap<String, (String, Volume)>,
    additional_auth_args: &[String],
) -> Result<StatefulSet> {
    tracing::debug!("Building statefulset");
    let zookeeper_host = "ZOOKEEPER_HOSTS";
    let zookeeper_chroot = "ZOOKEEPER_CHROOT";

    let mut container_builder =
        ContainerBuilder::new(APP_NAME).with_context(|_| IllegalContainerNameSnafu {
            container_name: APP_NAME.to_string(),
        })?;

    // get env vars and env overrides
    let mut env_vars: Vec<EnvVar> = config
        .get(&PropertyNameKind::Env)
        .with_context(|| ProductConfigKindNotSpecifiedSnafu {
            kind: "ENV".to_string(),
        })?
        .iter()
        .map(|(k, v)| EnvVar {
            name: k.clone(),
            value: Some(v.clone()),
            ..EnvVar::default()
        })
        .collect();

    // we need the POD_NAME env var to overwrite `nifi.cluster.node.address` later
    env_vars.push(EnvVar {
        name: "POD_NAME".to_string(),
        value_from: Some(EnvVarSource {
            field_ref: Some(ObjectFieldSelector {
                api_version: Some("v1".to_string()),
                field_path: "metadata.name".to_string(),
            }),
            ..EnvVarSource::default()
        }),
        ..EnvVar::default()
    });

    env_vars.push(zookeeper_env_var(
        zookeeper_host,
        &nifi.spec.zookeeper_config_map_name,
    ));

    env_vars.push(zookeeper_env_var(
        zookeeper_chroot,
        &nifi.spec.zookeeper_config_map_name,
    ));

    let rolegroup = role.role_groups.get(&rolegroup_ref.role_group);

    let image_version = nifi.image_version().context(NifiVersionParseFailureSnafu)?;
    let image = format!("docker.stackable.tech/stackable/nifi:{}", image_version);

    let node_address = format!(
        "$POD_NAME.{}-node-{}.{}.svc.cluster.local",
        rolegroup_ref.cluster.name,
        rolegroup_ref.role_group,
        &nifi
            .metadata
            .namespace
            .as_ref()
            .with_context(|| ObjectHasNoNamespaceSnafu {})?
    );

    let sensitive_key_secret = &nifi.spec.config.sensitive_properties.key_secret;

    let mut args = vec![
        "echo Storing password".to_string(),
        format!("echo secret > {keystore_path}/password", keystore_path=KEYSTORE_NIFI_CONTAINER_MOUNT),
        "echo Cleaning up truststore - just in case".to_string(),
        format!("rm -f {keystore_path}/truststore.p12", keystore_path=KEYSTORE_NIFI_CONTAINER_MOUNT),
        "echo Creating truststore".to_string(),
        format!("keytool -importcert -file {keystore_path}/ca.crt -keystore {keystore_path}/truststore.p12 -storetype pkcs12 -noprompt -alias ca_cert -storepass secret", keystore_path=KEYSTORE_NIFI_CONTAINER_MOUNT),
        "echo Creating certificate chain".to_string(),
        format!("cat {keystore_path}/ca.crt {keystore_path}/tls.crt > {keystore_path}/chain.crt", keystore_path=KEYSTORE_NIFI_CONTAINER_MOUNT),
        "echo Creating keystore".to_string(),
        format!("openssl pkcs12 -export -in {keystore_path}/chain.crt -inkey {keystore_path}/tls.key -out {keystore_path}/keystore.p12 --passout file:{keystore_path}/password", keystore_path=KEYSTORE_NIFI_CONTAINER_MOUNT),
        "echo Cleaning up password".to_string(),
        format!("rm -f {keystore_path}/password", keystore_path=KEYSTORE_NIFI_CONTAINER_MOUNT),
        "echo Replacing config directory".to_string(),
        "cp /conf/* /stackable/nifi/conf".to_string(),
        "ln -sf /stackable/logconfig/logback.xml /stackable/nifi/conf/logback.xml".to_string(),
        "echo Replacing nifi.cluster.node.address in nifi.properties".to_string(),
        format!("sed -i \"s/nifi.cluster.node.address=/nifi.cluster.node.address={}/g\" /stackable/nifi/conf/nifi.properties", node_address),
        "echo Replacing nifi.web.https.host in nifi.properties".to_string(),
        format!("sed -i \"s/nifi.web.https.host=0.0.0.0/nifi.web.https.host={}/g\" /stackable/nifi/conf/nifi.properties", node_address),
        "echo Replacing nifi.sensitive.props.key in nifi.properties".to_string(),
        "sed -i \"s|nifi.sensitive.props.key=|nifi.sensitive.props.key=$(cat /stackable/sensitiveproperty/nifiSensitivePropsKey)|g\" /stackable/nifi/conf/nifi.properties".to_string(),
        "echo chowning data directory".to_string(),
        "chown -R stackable:stackable /stackable/data".to_string(),
        "echo chmodding data directory".to_string(),
        "chmod -R a=,u=rwX /stackable/data".to_string(),
        "echo chowning keystore directory".to_string(),
        format!("chown -R stackable:stackable {keystore_path}", keystore_path=KEYSTORE_NIFI_CONTAINER_MOUNT),
        "echo chmodding keystore directory".to_string(),
        format!("chmod -R a=,u=rwX {keystore_path}",keystore_path=KEYSTORE_NIFI_CONTAINER_MOUNT),
        "echo Replacing 'nifi.zookeeper.connect.string=xxxxxx' in /stackable/nifi/conf/nifi.properties".to_string(),
        format!("sed -i \"s|nifi.zookeeper.connect.string=xxxxxx|nifi.zookeeper.connect.string=${{{}}}|g\" /stackable/nifi/conf/nifi.properties", zookeeper_host),
        "echo Replacing 'nifi.zookeeper.root.node=xxxxxx' in /stackable/nifi/conf/nifi.properties".to_string(),
        format!("sed -i \"s|nifi.zookeeper.root.node=xxxxxx|nifi.zookeeper.root.node=${{{}}}|g\" /stackable/nifi/conf/nifi.properties", zookeeper_chroot),
        "echo Replacing connect string 'xxxxxx' in /stackable/nifi/conf/state-management.xml".to_string(),
        format!("sed -i \"s|xxxxxx|${{{}}}|g\" /stackable/nifi/conf/state-management.xml", zookeeper_host),
        "echo Replacing root node 'yyyyyy' in /stackable/nifi/conf/state-management.xml".to_string(),
        format!("sed -i \"s|yyyyyy|${{{}}}|g\" /stackable/nifi/conf/state-management.xml",zookeeper_chroot)
    ];

    args.extend_from_slice(additional_auth_args);

    let mut container_prepare = ContainerBuilder::new("prepare").with_context(|_| IllegalContainerNameSnafu {
        container_name: APP_NAME.to_string(),
    })?
        .image(STACKABLE_TOOLS_IMAGE)
        .command(vec![
            "/bin/bash".to_string(),
            "-c".to_string(),
            "-euo".to_string(),
            "pipefail".to_string(),
        ])
        .add_env_vars(env_vars.clone())
<<<<<<< HEAD
        .args(vec![[
            "echo Storing password",
            &format!("echo secret > {keystore_path}/password", keystore_path = KEYSTORE_NIFI_CONTAINER_MOUNT),
            "echo Cleaning up truststore - just in case",
            &format!("rm -f {keystore_path}/truststore.p12", keystore_path = KEYSTORE_NIFI_CONTAINER_MOUNT),
            "echo Creating truststore",
            &format!("keytool -importcert -file {keystore_path}/ca.crt -keystore {keystore_path}/truststore.p12 -storetype pkcs12 -noprompt -alias ca_cert -storepass secret", keystore_path = KEYSTORE_NIFI_CONTAINER_MOUNT),
            "echo Creating certificate chain",
            &format!("cat {keystore_path}/ca.crt {keystore_path}/tls.crt > {keystore_path}/chain.crt", keystore_path=KEYSTORE_NIFI_CONTAINER_MOUNT),
            "echo Creating keystore",
            &format!("openssl pkcs12 -export -in {keystore_path}/chain.crt -inkey {keystore_path}/tls.key -out {keystore_path}/keystore.p12 --passout file:{keystore_path}/password", keystore_path=KEYSTORE_NIFI_CONTAINER_MOUNT),
            "echo Cleaning up password",
            &format!("rm -f {keystore_path}/password", keystore_path=KEYSTORE_NIFI_CONTAINER_MOUNT),
            "echo Replacing config directory",
            "cp /conf/* /stackable/nifi/conf",
            "ln -sf /stackable/logconfig/logback.xml /stackable/nifi/conf/logback.xml",
            "echo Replacing nifi.cluster.node.address in nifi.properties",
            &format!("sed -i \"s/nifi.cluster.node.address=/nifi.cluster.node.address={}/g\" /stackable/nifi/conf/nifi.properties", node_address),
            "echo Replacing nifi.web.https.host in nifi.properties",
            &format!("sed -i \"s/nifi.web.https.host=0.0.0.0/nifi.web.https.host={}/g\" /stackable/nifi/conf/nifi.properties", node_address),
            "echo Replacing nifi.sensitive.props.key in nifi.properties",
            "sed -i \"s|nifi.sensitive.props.key=|nifi.sensitive.props.key=$(cat /stackable/sensitiveproperty/nifiSensitivePropsKey)|g\" /stackable/nifi/conf/nifi.properties",
            "echo Replacing username and password in login-identity-provider.xml",
            "sed -i \"s|xxx|$(cat /stackable/adminuser/username)|g\" /stackable/nifi/conf/login-identity-providers.xml",
            "sed -i \"s|yyy|$(cat /stackable/adminuser/password | java -jar /bin/stackable-bcrypt.jar)|g\" /stackable/nifi/conf/login-identity-providers.xml",
            "echo chowning data directory",
            "chown -R stackable:stackable /stackable/data",
            "echo chmodding data directory",
            "chmod -R a=,u=rwX /stackable/data",
            "echo chowning keystore directory",
            &format!("chown -R stackable:stackable {keystore_path}", keystore_path=KEYSTORE_NIFI_CONTAINER_MOUNT),
            "echo chmodding keystore directory",
            &format!("chmod -R a=,u=rwX {keystore_path}",keystore_path=KEYSTORE_NIFI_CONTAINER_MOUNT),
            "echo Replacing 'nifi.zookeeper.connect.string=xxxxxx' in /stackable/nifi/conf/nifi.properties",
            &format!("sed -i \"s|nifi.zookeeper.connect.string=xxxxxx|nifi.zookeeper.connect.string=${{{}}}|g\" /stackable/nifi/conf/nifi.properties", zookeeper_host),
            "echo Replacing 'nifi.zookeeper.root.node=xxxxxx' in /stackable/nifi/conf/nifi.properties",
            &format!("sed -i \"s|nifi.zookeeper.root.node=xxxxxx|nifi.zookeeper.root.node=${{{}}}|g\" /stackable/nifi/conf/nifi.properties", zookeeper_chroot),
            "echo Replacing connect string 'xxxxxx' in /stackable/nifi/conf/state-management.xml",
            &format!("sed -i \"s|xxxxxx|${{{}}}|g\" /stackable/nifi/conf/state-management.xml", zookeeper_host),
            "echo Replacing root node 'yyyyyy' in /stackable/nifi/conf/state-management.xml",
            &format!("sed -i \"s|yyyyyy|${{{}}}|g\" /stackable/nifi/conf/state-management.xml",zookeeper_chroot)
        ]
        .join(" && ")])
=======
        .args(vec![args.join(" && ")])
>>>>>>> 49dae23e
        .add_volume_mount(
            &NifiRepository::Flowfile.repository(),
            &NifiRepository::Flowfile.mount_path(),
        )
        .add_volume_mount(
            &NifiRepository::Database.repository(),
            &NifiRepository::Database.mount_path(),
        )
        .add_volume_mount(
            &NifiRepository::Content.repository(),
            &NifiRepository::Content.mount_path(),
        )
        .add_volume_mount(
            &NifiRepository::Provenance.repository(),
            &NifiRepository::Provenance.mount_path(),
        )
        .add_volume_mount(
            &NifiRepository::State.repository(),
            &NifiRepository::State.mount_path(),
        )
        .add_volume_mount("conf", "/conf")
        .add_volume_mount(KEYSTORE_VOLUME_NAME, KEYSTORE_NIFI_CONTAINER_MOUNT)
        .add_volume_mount("activeconf", "/stackable/nifi/conf")
        .add_volume_mount("sensitiveproperty", "/stackable/sensitiveproperty")
        .build();

    for (name, (mount_path, _volume)) in auth_volumes {
        container_prepare
            .volume_mounts
            .get_or_insert_with(Vec::default)
            .push(VolumeMount {
                mount_path: mount_path.to_string(),
                name: name.to_string(),
                ..VolumeMount::default()
            });
    }

    container_prepare
        .security_context
        .get_or_insert_with(SecurityContext::default)
        .run_as_user = Some(0);

    let mut container_nifi = container_builder
        .image(image)
        .command(vec!["/bin/bash".to_string(), "-c".to_string()])
        .args(vec![["bin/nifi.sh run"].join(" && ")])
        .add_env_vars(env_vars)
        .add_volume_mount(KEYSTORE_VOLUME_NAME, KEYSTORE_NIFI_CONTAINER_MOUNT)
        .add_volume_mount(
            &NifiRepository::Flowfile.repository(),
            &NifiRepository::Flowfile.mount_path(),
        )
        .add_volume_mount(
            &NifiRepository::Database.repository(),
            &NifiRepository::Database.mount_path(),
        )
        .add_volume_mount(
            &NifiRepository::Content.repository(),
            &NifiRepository::Content.mount_path(),
        )
        .add_volume_mount(
            &NifiRepository::Provenance.repository(),
            &NifiRepository::Provenance.mount_path(),
        )
        .add_volume_mount(
            &NifiRepository::State.repository(),
            &NifiRepository::State.mount_path(),
        )
        .add_volume_mount("activeconf", "/stackable/nifi/conf")
        .add_volume_mount("logconf", "/stackable/logconfig")
        .add_container_port(HTTPS_PORT_NAME, HTTPS_PORT.into())
        .add_container_port(PROTOCOL_PORT_NAME, PROTOCOL_PORT.into())
        .add_container_port(BALANCE_PORT_NAME, BALANCE_PORT.into())
        .add_container_port(METRICS_PORT_NAME, METRICS_PORT.into())
        .build();

    container_nifi.liveness_probe = Some(Probe {
        initial_delay_seconds: Some(10),
        period_seconds: Some(10),
        tcp_socket: Some(TCPSocketAction {
            port: IntOrString::String(HTTPS_PORT_NAME.to_string()),
            ..TCPSocketAction::default()
        }),
        ..Probe::default()
    });
    container_nifi.startup_probe = Some(Probe {
        initial_delay_seconds: Some(10),
        period_seconds: Some(10),
        failure_threshold: Some(20 * 6),
        tcp_socket: Some(TCPSocketAction {
            port: IntOrString::String(HTTPS_PORT_NAME.to_string()),
            ..TCPSocketAction::default()
        }),
        ..Probe::default()
    });

    container_nifi.resources = Some(resource_definition.clone().into());

    let mut pod_template_builder = PodBuilder::new()
        .metadata_builder(|m| {
            m.with_recommended_labels(
                nifi,
                APP_NAME,
                image_version,
                CONTROLLER_NAME,
                &rolegroup_ref.role,
                &rolegroup_ref.role_group,
            )
        })
        .add_init_container(container_prepare)
        .add_container(container_nifi)
        // One volume for the NiFi configuration. A script will later on edit (e.g. nodename)
        // and copy the whole content to the <NIFI_HOME>/conf folder.
        .add_volume(Volume {
            name: "conf".to_string(),
            config_map: Some(ConfigMapVolumeSource {
                name: Some(rolegroup_ref.object_name()),
                ..ConfigMapVolumeSource::default()
            }),
            ..Volume::default()
        })
        // The logback config is stored in a separate configmap, because this can be updated
        // on the fly without restarting NiFi
        // since the rest of the config is copied to a folder inside the container this would
        // not work for the log config, so this gets mounted from a separate configmap that can
        // be updated by the Kubelet
        .add_volume(Volume {
            name: "logconf".to_string(),
            config_map: Some(ConfigMapVolumeSource {
                name: Some(rolegroup_ref.object_name() + "-log"),
                ..ConfigMapVolumeSource::default()
            }),
            ..Volume::default()
        })
        // One volume for the keystore and truststore data configmap
        .add_volume(build_keystore_volume(KEYSTORE_VOLUME_NAME))
        .add_volume(Volume {
            name: "sensitiveproperty".to_string(),
            secret: Some(SecretVolumeSource {
                secret_name: Some(sensitive_key_secret.to_string()),
                ..SecretVolumeSource::default()
            }),
            ..Volume::default()
        })
        .add_volume(Volume {
            empty_dir: Some(EmptyDirVolumeSource {
                medium: None,
                size_limit: None,
            }),
            name: "activeconf".to_string(),
            ..Volume::default()
        })
        .clone();

    auth_volumes
        .iter()
        .for_each(|(_name, (_mount_path, volume))| {
            pod_template_builder.add_volume(volume.clone());
        });

    let mut pod_template = pod_template_builder.build_template();

    let mut labels = BTreeMap::new();
    labels.insert(
        "app.kubernetes.io/instance".to_string(),
        nifi.metadata
            .name
            .as_deref()
            .with_context(|| ObjectHasNoNameSnafu {})?
            .to_string(),
    );

    let anti_affinity = PodAntiAffinity {
        required_during_scheduling_ignored_during_execution: Some(vec![PodAffinityTerm {
            label_selector: Some(LabelSelector {
                match_expressions: None,
                match_labels: Some(labels),
            }),
            topology_key: "kubernetes.io/hostname".to_string(),
            ..PodAffinityTerm::default()
        }]),
        ..PodAntiAffinity::default()
    };

    let affinity = Affinity {
        pod_anti_affinity: Some(anti_affinity),
        ..Affinity::default()
    };

    pod_template
        .spec
        .get_or_insert_with(PodSpec::default)
        .affinity = Some(affinity);

    Ok(StatefulSet {
        metadata: ObjectMetaBuilder::new()
            .name_and_namespace(nifi)
            .name(&rolegroup_ref.object_name())
            .ownerreference_from_resource(nifi, None, Some(true))
            .context(ObjectMissingMetadataForOwnerRefSnafu)?
            .with_recommended_labels(
                nifi,
                APP_NAME,
                image_version,
                CONTROLLER_NAME,
                &rolegroup_ref.role,
                &rolegroup_ref.role_group,
            )
            .build(),
        spec: Some(StatefulSetSpec {
            pod_management_policy: Some("Parallel".to_string()),
            replicas: if nifi.spec.stopped.unwrap_or(false) {
                Some(0)
            } else {
                rolegroup.and_then(|rg| rg.replicas).map(i32::from)
            },
            selector: LabelSelector {
                match_labels: Some(role_group_selector_labels(
                    nifi,
                    APP_NAME,
                    &rolegroup_ref.role,
                    &rolegroup_ref.role_group,
                )),
                ..LabelSelector::default()
            },
            service_name: rolegroup_ref.object_name(),
            template: pod_template,
            update_strategy: Some(StatefulSetUpdateStrategy {
                type_: Some("OnDelete".to_string()),
                ..StatefulSetUpdateStrategy::default()
            }),
            volume_claim_templates: Some(vec![
                resource_definition.storage.content_repo.build_pvc(
                    &NifiRepository::Content.repository(),
                    Some(vec!["ReadWriteOnce"]),
                ),
                resource_definition.storage.database_repo.build_pvc(
                    &NifiRepository::Database.repository(),
                    Some(vec!["ReadWriteOnce"]),
                ),
                resource_definition.storage.flowfile_repo.build_pvc(
                    &NifiRepository::Flowfile.repository(),
                    Some(vec!["ReadWriteOnce"]),
                ),
                resource_definition.storage.provenance_repo.build_pvc(
                    &NifiRepository::Provenance.repository(),
                    Some(vec!["ReadWriteOnce"]),
                ),
                resource_definition.storage.state_repo.build_pvc(
                    &NifiRepository::State.repository(),
                    Some(vec!["ReadWriteOnce"]),
                ),
            ]),
            ..StatefulSetSpec::default()
        }),
        status: None,
    })
}

/// Build the [`Job`](`stackable_operator::k8s_openapi::api::batch::v1::Job`) that creates a
/// NiFi `ReportingTask` in order to enable JVM and NiFi metrics.
///
/// The Job is run via the [`tools`](https://github.com/stackabletech/docker-images/tree/main/tools)
/// docker image and more specifically the `create_nifi_reporting_task.py` Python script.
///
/// This script uses the [`nipyapi`](https://nipyapi.readthedocs.io/en/latest/readme.html)
/// library to authenticate and run the required REST calls to the NiFi REST API.
///
/// In order to authenticate we need the `username` and `password` from the
/// [`NifiAuthenticationConfig`](`stackable_nifi_crd::authentication::NifiAuthenticationConfig`)
/// as well as a public certificate provided by the Stackable
/// [`secret-operator`](https://github.com/stackabletech/secret-operator)
///
async fn build_reporting_task_job(
    nifi: &NifiCluster,
    rolegroup_ref: &RoleGroupRef<NifiCluster>,
    auth_volumes: &BTreeMap<String, (String, Volume)>,
    admin_username_file: &str,
    admin_password_file: &str,
) -> Result<Job> {
    let rolegroup_obj_name = rolegroup_ref.object_name();
    let namespace: &str = &nifi.namespace().context(ObjectHasNoNamespaceSnafu)?;
    let product_version = nifi
        .product_version()
        .context(NifiVersionParseFailureSnafu)?;
    let nifi_connect_url = format!(
        "https://{rolegroup}-0.{rolegroup}.{namespace}.svc.cluster.local:{port}/nifi-api",
        rolegroup = rolegroup_obj_name,
        namespace = namespace,
        port = HTTPS_PORT
    );

    let args = vec![
        "python/create_nifi_reporting_task.py".to_string(),
        format!("-n {nifi_connect_url}"),
        // In case of the username being simple (e.g. admin) just use it as is
        // If the username is a bind dn (e.g. cn=integrationtest,ou=users,dc=example,dc=org) we have to extract the cn/dn/uid (in this case integrationtest)
        format!(
            "-u $(cat {admin_username_file} | grep -oP '((cn|dn|uid)=\\K[^,]+|.*)' | head -n 1)"
        ),
        format!("-p $(cat {admin_password_file})"),
        format!("-v {product_version}"),
        format!("-m {METRICS_PORT}"),
        format!("-c {KEYSTORE_REPORTING_TASK_MOUNT}/ca.crt"),
    ];
    let mut container = ContainerBuilder::new("create-reporting-task")
        .with_context(|_| IllegalContainerNameSnafu {
            container_name: APP_NAME.to_string(),
        })?
        .image(STACKABLE_TOOLS_IMAGE)
        .command(vec!["sh".to_string(), "-c".to_string()])
        .args(vec![args.join(" ")])
        // The VolumeMount for the secret operator key store certificates
        .add_volume_mount(KEYSTORE_VOLUME_NAME, KEYSTORE_REPORTING_TASK_MOUNT)
        .security_context(SecurityContext {
            run_as_user: Some(0),
            ..SecurityContext::default()
        })
        .build();

    // The Volume for the secret operator key store certificates
    let mut volumes = vec![build_keystore_volume(KEYSTORE_VOLUME_NAME)];

    for (name, (mount_path, volume)) in auth_volumes {
        container
            .volume_mounts
            .get_or_insert_with(Vec::default)
            .push(VolumeMount {
                mount_path: mount_path.to_string(),
                name: name.to_string(),
                ..VolumeMount::default()
            });
        volumes.push(volume.clone());
    }

    let job_name = format!(
        "{}-create-reporting-task-{}",
        nifi.name_any(),
        product_version.replace('.', "-")
    );

    let pod = PodTemplateSpec {
        metadata: Some(
            ObjectMetaBuilder::new()
                .name(job_name.clone())
                .namespace_opt(nifi.namespace())
                .build(),
        ),
        spec: Some(PodSpec {
            containers: vec![container],
            // We use "OnFailure" here instead of "Never" to avoid spawning pods and pods. We just
            // restart the existing pod in case the script fails
            // (e.g. because the NiFi cluster is not ready yet).
            restart_policy: Some("OnFailure".to_string()),
            volumes: Some(volumes),
            ..Default::default()
        }),
    };

    let job = Job {
        metadata: ObjectMetaBuilder::new()
            .name(job_name)
            .namespace_opt(nifi.namespace())
            .ownerreference_from_resource(nifi, None, Some(true))
            .context(ObjectMissingMetadataForOwnerRefSnafu)?
            .build(),
        spec: Some(JobSpec {
            backoff_limit: Some(100),
            ttl_seconds_after_finished: Some(120),
            template: pod,
            ..Default::default()
        }),
        status: None,
    };

    Ok(job)
}

async fn check_or_generate_sensitive_key(
    client: &Client,
    nifi: &NifiCluster,
) -> Result<bool, Error> {
    let sensitive_config = &nifi.spec.config.sensitive_properties;
    let namespace: &str = &nifi.namespace().context(ObjectHasNoNamespaceSnafu)?;

    match client
        .get_opt::<Secret>(&sensitive_config.key_secret, Some(namespace))
        .await
        .with_context(|_| SensitiveKeySecretSnafu {})?
    {
        Some(_) => Ok(false),
        None => {
            if !sensitive_config.auto_generate {
                return Err(Error::SensitiveKeySecretMissing {
                    name: sensitive_config.key_secret.clone(),
                    namespace: namespace.to_string(),
                });
            }
            tracing::info!("No existing sensitive properties key found, generating new one");
            let password: String = rand::thread_rng()
                .sample_iter(&Alphanumeric)
                .take(15)
                .map(char::from)
                .collect();

            let mut secret_data = BTreeMap::new();
            secret_data.insert("nifiSensitivePropsKey".to_string(), password);

            let new_secret = Secret {
                metadata: ObjectMetaBuilder::new()
                    .namespace(namespace)
                    .name(&sensitive_config.key_secret.to_string())
                    .build(),
                string_data: Some(secret_data),
                ..Secret::default()
            };
            client
                .create(&new_secret)
                .await
                .with_context(|_| SensitiveKeySecretSnafu {})?;
            Ok(true)
        }
    }
}

fn get_stackable_secret_volume_attributes() -> BTreeMap<String, String> {
    let mut result = BTreeMap::new();
    result.insert(
        "secrets.stackable.tech/class".to_string(),
        "tls".to_string(),
    );
    result.insert(
        "secrets.stackable.tech/scope".to_string(),
        "node,pod".to_string(),
    );
    result
}

fn external_node_port(nifi_service: &Service) -> Result<i32> {
    let external_ports = nifi_service
        .spec
        .as_ref()
        .with_context(|| ObjectHasNoSpecSnafu {})?
        .ports
        .as_ref()
        .with_context(|| ExternalPortSnafu {})?
        .iter()
        .filter(|p| p.name == Some(HTTPS_PORT_NAME.to_string()))
        .collect::<Vec<_>>();

    let port = external_ports
        .first()
        .with_context(|| ExternalPortSnafu {})?;

    port.node_port.with_context(|| ExternalPortSnafu {})
}

fn build_keystore_volume(name: &str) -> Volume {
    Volume {
        name: name.to_string(),
        csi: Some(CSIVolumeSource {
            driver: "secrets.stackable.tech".to_string(),
            volume_attributes: Some(get_stackable_secret_volume_attributes()),
            ..CSIVolumeSource::default()
        }),
        ..Volume::default()
    }
}
/// Used for the `ZOOKEEPER_HOSTS` and `ZOOKEEPER_CHROOT` env vars.
fn zookeeper_env_var(name: &str, configmap_name: &str) -> EnvVar {
    EnvVar {
        name: name.to_string(),
        value_from: Some(EnvVarSource {
            config_map_key_ref: Some(ConfigMapKeySelector {
                name: Some(configmap_name.to_string()),
                key: name.to_string(),
                ..ConfigMapKeySelector::default()
            }),
            ..EnvVarSource::default()
        }),
        ..EnvVar::default()
    }
}

async fn get_proxy_hosts(
    client: &Client,
    nifi: &NifiCluster,
    nifi_service: &Service,
) -> Result<String> {
    let selector = LabelSelector {
        match_labels: {
            let mut labels = BTreeMap::new();
            labels.insert("kubernetes.io/os".to_string(), "linux".to_string());
            Some(labels)
        },
        ..LabelSelector::default()
    };

    let external_port = external_node_port(nifi_service)?;

    let cluster_nodes = client
        .list_with_label_selector::<Node>(None, &selector)
        .await
        .with_context(|_| MissingNodesSnafu {
            obj_ref: ObjectRef::from_obj(nifi),
            selector,
        })?;

    // We need the addresses of all nodes to add these to the NiFi proxy setting
    // Since there is no real convention about how to label these addresses we will simply
    // take all published addresses for now to be on the safe side.
    let mut proxy_setting = cluster_nodes
        .into_iter()
        .flat_map(|node| {
            node.status
                .unwrap_or_default()
                .addresses
                .unwrap_or_default()
        })
        .collect::<Vec<NodeAddress>>()
        .iter()
        .map(|node_address| format!("{}:{}", node_address.address, external_port))
        .collect::<Vec<_>>();

    // Also add the loadbalancer service
    proxy_setting.push(
        nifi.node_role_service_fqdn()
            .context(NoRoleServiceFqdnSnafu)?,
    );

    Ok(proxy_setting.join(","))
}

pub fn error_policy(_error: &Error, _ctx: Arc<Ctx>) -> Action {
    Action::requeue(Duration::from_secs(10))
}<|MERGE_RESOLUTION|>--- conflicted
+++ resolved
@@ -1,30 +1,13 @@
 //! Ensures that `Pod`s are configured and running for each [`NifiCluster`]
-<<<<<<< HEAD
-use std::{
-    borrow::Cow,
-    collections::{BTreeMap, HashMap},
-    sync::Arc,
-    time::Duration,
-=======
 use crate::config;
 use crate::config::{
     build_bootstrap_conf, build_logback_xml, build_nifi_properties, build_state_management_xml,
     validated_product_config, NifiRepository, NIFI_BOOTSTRAP_CONF, NIFI_PROPERTIES,
     NIFI_STATE_MANAGEMENT_XML,
->>>>>>> 49dae23e
 };
 
 use rand::{distributions::Alphanumeric, Rng};
 use snafu::{OptionExt, ResultExt, Snafu};
-<<<<<<< HEAD
-=======
-use stackable_nifi_crd::{
-    authentication::{get_auth_configs, get_auth_volumes},
-    NifiCluster, NifiConfig, NifiLogConfig, NifiRole, NifiStorageConfig, HTTPS_PORT,
-    HTTPS_PORT_NAME, METRICS_PORT, METRICS_PORT_NAME, PROTOCOL_PORT, PROTOCOL_PORT_NAME,
-};
-use stackable_nifi_crd::{APP_NAME, BALANCE_PORT, BALANCE_PORT_NAME};
->>>>>>> 49dae23e
 use stackable_operator::commons::resources::{NoRuntimeLimits, Resources};
 use stackable_operator::config::merge::Merge;
 use stackable_operator::k8s_openapi::api::apps::v1::StatefulSetUpdateStrategy;
@@ -53,11 +36,17 @@
     product_config::{types::PropertyNameKind, ProductConfigManager},
     role_utils::RoleGroupRef,
 };
+use std::{
+    borrow::Cow,
+    collections::{BTreeMap, HashMap},
+    sync::Arc,
+    time::Duration,
+};
 use strum::{EnumDiscriminants, IntoStaticStr};
 use tracing::Instrument;
 
 use stackable_nifi_crd::{
-    authentication::{get_auth_volumes, AUTH_VOLUME_MOUNT_PATH},
+    authentication::{get_auth_configs, get_auth_volumes, AUTH_VOLUME_MOUNT_PATH},
     NifiCluster, NifiConfig, NifiLogConfig, NifiRole, NifiStorageConfig, HTTPS_PORT,
     HTTPS_PORT_NAME, METRICS_PORT, METRICS_PORT_NAME, PROTOCOL_PORT, PROTOCOL_PORT_NAME,
 };
@@ -710,9 +699,10 @@
 
     args.extend_from_slice(additional_auth_args);
 
-    let mut container_prepare = ContainerBuilder::new("prepare").with_context(|_| IllegalContainerNameSnafu {
-        container_name: APP_NAME.to_string(),
-    })?
+    let mut container_prepare = ContainerBuilder::new("prepare")
+        .with_context(|_| IllegalContainerNameSnafu {
+            container_name: APP_NAME.to_string(),
+        })?
         .image(STACKABLE_TOOLS_IMAGE)
         .command(vec![
             "/bin/bash".to_string(),
@@ -721,53 +711,7 @@
             "pipefail".to_string(),
         ])
         .add_env_vars(env_vars.clone())
-<<<<<<< HEAD
-        .args(vec![[
-            "echo Storing password",
-            &format!("echo secret > {keystore_path}/password", keystore_path = KEYSTORE_NIFI_CONTAINER_MOUNT),
-            "echo Cleaning up truststore - just in case",
-            &format!("rm -f {keystore_path}/truststore.p12", keystore_path = KEYSTORE_NIFI_CONTAINER_MOUNT),
-            "echo Creating truststore",
-            &format!("keytool -importcert -file {keystore_path}/ca.crt -keystore {keystore_path}/truststore.p12 -storetype pkcs12 -noprompt -alias ca_cert -storepass secret", keystore_path = KEYSTORE_NIFI_CONTAINER_MOUNT),
-            "echo Creating certificate chain",
-            &format!("cat {keystore_path}/ca.crt {keystore_path}/tls.crt > {keystore_path}/chain.crt", keystore_path=KEYSTORE_NIFI_CONTAINER_MOUNT),
-            "echo Creating keystore",
-            &format!("openssl pkcs12 -export -in {keystore_path}/chain.crt -inkey {keystore_path}/tls.key -out {keystore_path}/keystore.p12 --passout file:{keystore_path}/password", keystore_path=KEYSTORE_NIFI_CONTAINER_MOUNT),
-            "echo Cleaning up password",
-            &format!("rm -f {keystore_path}/password", keystore_path=KEYSTORE_NIFI_CONTAINER_MOUNT),
-            "echo Replacing config directory",
-            "cp /conf/* /stackable/nifi/conf",
-            "ln -sf /stackable/logconfig/logback.xml /stackable/nifi/conf/logback.xml",
-            "echo Replacing nifi.cluster.node.address in nifi.properties",
-            &format!("sed -i \"s/nifi.cluster.node.address=/nifi.cluster.node.address={}/g\" /stackable/nifi/conf/nifi.properties", node_address),
-            "echo Replacing nifi.web.https.host in nifi.properties",
-            &format!("sed -i \"s/nifi.web.https.host=0.0.0.0/nifi.web.https.host={}/g\" /stackable/nifi/conf/nifi.properties", node_address),
-            "echo Replacing nifi.sensitive.props.key in nifi.properties",
-            "sed -i \"s|nifi.sensitive.props.key=|nifi.sensitive.props.key=$(cat /stackable/sensitiveproperty/nifiSensitivePropsKey)|g\" /stackable/nifi/conf/nifi.properties",
-            "echo Replacing username and password in login-identity-provider.xml",
-            "sed -i \"s|xxx|$(cat /stackable/adminuser/username)|g\" /stackable/nifi/conf/login-identity-providers.xml",
-            "sed -i \"s|yyy|$(cat /stackable/adminuser/password | java -jar /bin/stackable-bcrypt.jar)|g\" /stackable/nifi/conf/login-identity-providers.xml",
-            "echo chowning data directory",
-            "chown -R stackable:stackable /stackable/data",
-            "echo chmodding data directory",
-            "chmod -R a=,u=rwX /stackable/data",
-            "echo chowning keystore directory",
-            &format!("chown -R stackable:stackable {keystore_path}", keystore_path=KEYSTORE_NIFI_CONTAINER_MOUNT),
-            "echo chmodding keystore directory",
-            &format!("chmod -R a=,u=rwX {keystore_path}",keystore_path=KEYSTORE_NIFI_CONTAINER_MOUNT),
-            "echo Replacing 'nifi.zookeeper.connect.string=xxxxxx' in /stackable/nifi/conf/nifi.properties",
-            &format!("sed -i \"s|nifi.zookeeper.connect.string=xxxxxx|nifi.zookeeper.connect.string=${{{}}}|g\" /stackable/nifi/conf/nifi.properties", zookeeper_host),
-            "echo Replacing 'nifi.zookeeper.root.node=xxxxxx' in /stackable/nifi/conf/nifi.properties",
-            &format!("sed -i \"s|nifi.zookeeper.root.node=xxxxxx|nifi.zookeeper.root.node=${{{}}}|g\" /stackable/nifi/conf/nifi.properties", zookeeper_chroot),
-            "echo Replacing connect string 'xxxxxx' in /stackable/nifi/conf/state-management.xml",
-            &format!("sed -i \"s|xxxxxx|${{{}}}|g\" /stackable/nifi/conf/state-management.xml", zookeeper_host),
-            "echo Replacing root node 'yyyyyy' in /stackable/nifi/conf/state-management.xml",
-            &format!("sed -i \"s|yyyyyy|${{{}}}|g\" /stackable/nifi/conf/state-management.xml",zookeeper_chroot)
-        ]
-        .join(" && ")])
-=======
         .args(vec![args.join(" && ")])
->>>>>>> 49dae23e
         .add_volume_mount(
             &NifiRepository::Flowfile.repository(),
             &NifiRepository::Flowfile.mount_path(),
