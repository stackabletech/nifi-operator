--- conflicted
+++ resolved
@@ -958,19 +958,12 @@
         &nifi.spec.cluster_config.zookeeper_config_map_name,
     ));
 
-<<<<<<< HEAD
-    if let NifiAuthenticationConfig::Oidc { oidc, .. } = nifi_auth_config {
+    if let NifiAuthenticationConfig::Oidc { oidc, .. } = authentication_config {
         env_vars.extend(
             oidc::v1alpha1::AuthenticationProvider::client_credentials_env_var_mounts(
                 oidc.client_credentials_secret_ref.clone(),
             ),
         );
-=======
-    if let NifiAuthenticationConfig::Oidc { oidc, .. } = authentication_config {
-        env_vars.extend(AuthenticationProvider::client_credentials_env_var_mounts(
-            oidc.client_credentials_secret_ref.clone(),
-        ));
->>>>>>> 1590b986
     }
 
     env_vars.extend(authorization_config.get_env_vars());
