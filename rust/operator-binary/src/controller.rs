//! Ensures that `Pod`s are configured and running for each [`v1alpha1::NifiCluster`].

use std::{
    borrow::Cow,
    collections::{BTreeMap, HashMap, HashSet},
    sync::Arc,
};

use const_format::concatcp;
use indoc::formatdoc;
use product_config::{
    ProductConfigManager,
    types::PropertyNameKind,
    writer::{PropertiesWriterError, to_java_properties_string},
};
use snafu::{OptionExt, ResultExt, Snafu};
use stackable_operator::{
    builder::{
        self,
        configmap::ConfigMapBuilder,
        meta::ObjectMetaBuilder,
        pod::{
            PodBuilder, container::ContainerBuilder, resources::ResourceRequirementsBuilder,
            security::PodSecurityContextBuilder, volume::SecretFormat,
        },
    },
    client::Client,
    cluster_resources::{ClusterResourceApplyStrategy, ClusterResources},
    commons::{
        authentication::oidc::AuthenticationProvider,
        product_image_selection::ResolvedProductImage, rbac::build_rbac_resources,
    },
    config::fragment,
    k8s_openapi::{
        DeepMerge,
        api::{
            apps::v1::{StatefulSet, StatefulSetSpec, StatefulSetUpdateStrategy},
            core::v1::{
                ConfigMap, ConfigMapKeySelector, ConfigMapVolumeSource, EmptyDirVolumeSource,
                EnvVar, EnvVarSource, Node, ObjectFieldSelector, Probe, SecretVolumeSource,
                Service, ServicePort, ServiceSpec, TCPSocketAction, Volume,
            },
        },
        apimachinery::pkg::{apis::meta::v1::LabelSelector, util::intstr::IntOrString},
    },
    kube::{
        Resource, ResourceExt,
        api::ListParams,
        core::{DeserializeGuard, error_boundary},
        runtime::{controller::Action, reflector::ObjectRef},
    },
    kvp::{Label, Labels, ObjectLabels},
    logging::controller::ReconcilerError,
    memory::{BinaryMultiple, MemoryQuantity},
    product_logging::{
        self,
        framework::{
            LoggingError, create_vector_shutdown_file_command, remove_vector_shutdown_file_command,
        },
        spec::{
            ConfigMapLogConfig, ContainerLogConfig, ContainerLogConfigChoice,
            CustomContainerLogConfig,
        },
    },
    role_utils::{GenericRoleConfig, JavaCommonConfig, Role, RoleGroupRef},
    status::condition::{
        compute_conditions, operations::ClusterOperationsConditionBuilder,
        statefulset::StatefulSetConditionBuilder,
    },
    time::Duration,
    utils::{COMMON_BASH_TRAP_FUNCTIONS, cluster_info::KubernetesClusterInfo},
};
use strum::{EnumDiscriminants, IntoStaticStr};
use tracing::Instrument;

use crate::{
    OPERATOR_NAME,
    config::{
        self, JVM_SECURITY_PROPERTIES_FILE, NIFI_BOOTSTRAP_CONF, NIFI_CONFIG_DIRECTORY,
        NIFI_PROPERTIES, NIFI_STATE_MANAGEMENT_XML, NifiRepository, build_bootstrap_conf,
        build_nifi_properties, build_state_management_xml, validated_product_config,
    },
    crd::{
        APP_NAME, BALANCE_PORT, BALANCE_PORT_NAME, Container, CurrentlySupportedListenerClasses,
        HTTPS_PORT, HTTPS_PORT_NAME, METRICS_PORT, METRICS_PORT_NAME, NifiConfig,
        NifiConfigFragment, NifiRole, NifiStatus, PROTOCOL_PORT, PROTOCOL_PORT_NAME,
        STACKABLE_LOG_CONFIG_DIR, STACKABLE_LOG_DIR, authentication::AuthenticationClassResolved,
        v1alpha1,
    },
<<<<<<< HEAD
    operations::{
        graceful_shutdown::add_graceful_shutdown_config,
        pdb::add_pdbs,
        upgrade::{self, ClusterVersionUpdateState},
    },
    product_logging::{extend_role_group_config_map, resolve_vector_aggregator_address},
=======
    operations::{graceful_shutdown::add_graceful_shutdown_config, pdb::add_pdbs},
    product_logging::extend_role_group_config_map,
>>>>>>> 28c2d77c
    reporting_task::{self, build_maybe_reporting_task, build_reporting_task_service_name},
    security::{
        authentication::{
            AUTHORIZERS_XML_FILE_NAME, LOGIN_IDENTITY_PROVIDERS_XML_FILE_NAME,
            NifiAuthenticationConfig, STACKABLE_SERVER_TLS_DIR, STACKABLE_TLS_STORE_PASSWORD,
        },
        build_tls_volume, check_or_generate_oidc_admin_password, check_or_generate_sensitive_key,
        tls::{KEYSTORE_NIFI_CONTAINER_MOUNT, KEYSTORE_VOLUME_NAME, TRUSTSTORE_VOLUME_NAME},
    },
};

pub const NIFI_CONTROLLER_NAME: &str = "nificluster";
pub const NIFI_FULL_CONTROLLER_NAME: &str = concatcp!(NIFI_CONTROLLER_NAME, '.', OPERATOR_NAME);
pub const NIFI_UID: i64 = 1000;

const DOCKER_IMAGE_BASE_NAME: &str = "nifi";

pub struct Ctx {
    pub client: Client,
    pub product_config: ProductConfigManager,
}

#[derive(Snafu, Debug, EnumDiscriminants)]
#[strum_discriminants(derive(IntoStaticStr))]
#[allow(clippy::enum_variant_names)]
pub enum Error {
    #[snafu(display("missing secret lifetime"))]
    MissingSecretLifetime,

    #[snafu(display("NifiCluster object is invalid"))]
    InvalidNifiCluster {
        source: error_boundary::InvalidObject,
    },

    #[snafu(display("object defines no name"))]
    ObjectHasNoName,

    #[snafu(display("object defines no spec"))]
    ObjectHasNoSpec,

    #[snafu(display("object defines no namespace"))]
    ObjectHasNoNamespace,

    #[snafu(display("failed to create cluster resources"))]
    CreateClusterResources {
        source: stackable_operator::cluster_resources::Error,
    },

    #[snafu(display("failed to delete orphaned resources"))]
    DeleteOrphanedResources {
        source: stackable_operator::cluster_resources::Error,
    },

    #[snafu(display("failed to apply global Service"))]
    ApplyRoleService {
        source: stackable_operator::cluster_resources::Error,
    },

    #[snafu(display("failed to fetch deployed StatefulSets"))]
    FetchStatefulsets {
        source: stackable_operator::client::Error,
    },

    #[snafu(display("failed to update status"))]
    StatusUpdate {
        source: stackable_operator::client::Error,
    },

    #[snafu(display("failed to apply Service for {}", rolegroup))]
    ApplyRoleGroupService {
        source: stackable_operator::cluster_resources::Error,
        rolegroup: RoleGroupRef<v1alpha1::NifiCluster>,
    },

    #[snafu(display("failed to build ConfigMap for {}", rolegroup))]
    BuildRoleGroupConfig {
        source: stackable_operator::builder::configmap::Error,
        rolegroup: RoleGroupRef<v1alpha1::NifiCluster>,
    },

    #[snafu(display("object has no nodes defined"))]
    NoNodesDefined,

    #[snafu(display("failed to apply ConfigMap for {}", rolegroup))]
    ApplyRoleGroupConfig {
        source: stackable_operator::cluster_resources::Error,
        rolegroup: RoleGroupRef<v1alpha1::NifiCluster>,
    },

    #[snafu(display("failed to apply StatefulSet for {}", rolegroup))]
    ApplyRoleGroupStatefulSet {
        source: stackable_operator::cluster_resources::Error,
        rolegroup: RoleGroupRef<v1alpha1::NifiCluster>,
    },

    #[snafu(display("failed to apply create ReportingTask service"))]
    ApplyCreateReportingTaskService {
        source: stackable_operator::cluster_resources::Error,
    },

    #[snafu(display("failed to apply create ReportingTask job"))]
    ApplyCreateReportingTaskJob {
        source: stackable_operator::cluster_resources::Error,
    },

    #[snafu(display("object is missing metadata to build owner reference"))]
    ObjectMissingMetadataForOwnerRef {
        source: stackable_operator::builder::meta::Error,
    },

    #[snafu(display("Failed to load product config"))]
    ProductConfigLoadFailed {
        #[snafu(source(from(config::Error, Box::new)))]
        source: Box<config::Error>,
    },

    #[snafu(display("Failed to find information about file [{}] in product config", kind))]
    ProductConfigKindNotSpecified { kind: String },

    #[snafu(display("Failed to find any nodes in cluster {obj_ref}",))]
    MissingNodes {
        source: stackable_operator::client::Error,
        obj_ref: ObjectRef<v1alpha1::NifiCluster>,
    },

    #[snafu(display("Failed to find service {obj_ref}"))]
    MissingService {
        source: stackable_operator::client::Error,
        obj_ref: ObjectRef<Service>,
    },

    #[snafu(display("Failed to find an external port to use for proxy hosts"))]
    ExternalPort,

    #[snafu(display("Could not build role service fqdn"))]
    NoRoleServiceFqdn,

    #[snafu(display("Bootstrap configuration error"))]
    BootstrapConfig {
        #[snafu(source(from(config::Error, Box::new)))]
        source: Box<config::Error>,
    },

    #[snafu(display("failed to prepare NiFi configuration for rolegroup {rolegroup}"))]
    BuildProductConfig {
        #[snafu(source(from(config::Error, Box::new)))]
        source: Box<config::Error>,
        rolegroup: RoleGroupRef<v1alpha1::NifiCluster>,
    },

    #[snafu(display("illegal container name: [{container_name}]"))]
    IllegalContainerName {
        source: stackable_operator::builder::pod::container::Error,
        container_name: String,
    },

    #[snafu(display("failed to validate resources for {rolegroup}"))]
    ResourceValidation {
        source: fragment::ValidationError,
        rolegroup: RoleGroupRef<v1alpha1::NifiCluster>,
    },

    #[snafu(display("failed to resolve and merge config for role and role group"))]
    FailedToResolveConfig { source: crate::crd::Error },

    #[snafu(display("vector agent is enabled but vector aggregator ConfigMap is missing"))]
    VectorAggregatorConfigMapMissing,

    #[snafu(display("failed to add the logging configuration to the ConfigMap [{cm_name}]"))]
    InvalidLoggingConfig {
        source: crate::product_logging::Error,
        cm_name: String,
    },

    #[snafu(display("failed to patch service account"))]
    ApplyServiceAccount {
        source: stackable_operator::cluster_resources::Error,
    },

    #[snafu(display("failed to patch role binding"))]
    ApplyRoleBinding {
        source: stackable_operator::cluster_resources::Error,
    },

    #[snafu(display("failed to build RBAC resources"))]
    BuildRbacResources {
        source: stackable_operator::commons::rbac::Error,
    },

    #[snafu(display(
        "failed to serialize [{JVM_SECURITY_PROPERTIES_FILE}] for {}",
        rolegroup
    ))]
    JvmSecurityProperties {
        source: PropertiesWriterError,
        rolegroup: String,
    },

    #[snafu(display("Invalid NiFi Authentication Configuration"))]
    InvalidNifiAuthenticationConfig {
        source: crate::security::authentication::Error,
    },

    #[snafu(display("Failed to resolve NiFi Authentication Configuration"))]
    FailedResolveNifiAuthenticationConfig {
        source: crate::crd::authentication::Error,
    },

    #[snafu(display("failed to create PodDisruptionBudget"))]
    FailedToCreatePdb {
        source: crate::operations::pdb::Error,
    },

    #[snafu(display("failed to configure graceful shutdown"))]
    GracefulShutdown {
        source: crate::operations::graceful_shutdown::Error,
    },

    #[snafu(display("failed to build metadata"))]
    MetadataBuild {
        source: stackable_operator::builder::meta::Error,
    },

    #[snafu(display("failed to get required labels"))]
    GetRequiredLabels {
        source:
            stackable_operator::kvp::KeyValuePairError<stackable_operator::kvp::LabelValueError>,
    },

    #[snafu(display("failed to build labels"))]
    LabelBuild {
        source: stackable_operator::kvp::LabelError,
    },

    #[snafu(display("failed to add Authentication Volumes and VolumeMounts"))]
    AddAuthVolumes {
        source: crate::security::authentication::Error,
    },

    #[snafu(display("security failure"))]
    Security { source: crate::security::Error },

    #[snafu(display("reporting task failure"))]
    ReportingTask {
        source: crate::reporting_task::Error,
    },

    #[snafu(display("failed to configure logging"))]
    ConfigureLogging { source: LoggingError },

    #[snafu(display("failed to add needed volume"))]
    AddVolume { source: builder::pod::Error },

    #[snafu(display("failed to add needed volumeMount"))]
    AddVolumeMount {
        source: builder::pod::container::Error,
    },

    #[snafu(display("Failed to determine the state of the version upgrade procedure"))]
    ClusterVersionUpdateState { source: upgrade::Error },
}

type Result<T, E = Error> = std::result::Result<T, E>;

impl ReconcilerError for Error {
    fn category(&self) -> &'static str {
        ErrorDiscriminants::from(self).into()
    }
}

pub async fn reconcile_nifi(
    nifi: Arc<DeserializeGuard<v1alpha1::NifiCluster>>,
    ctx: Arc<Ctx>,
) -> Result<Action> {
    tracing::info!("Starting reconcile");
    let nifi = nifi
        .0
        .as_ref()
        .map_err(error_boundary::InvalidObject::clone)
        .context(InvalidNifiClusterSnafu)?;

    let client = &ctx.client;
    let namespace = &nifi
        .metadata
        .namespace
        .clone()
        .with_context(|| ObjectHasNoNamespaceSnafu {})?;

    let resolved_product_image: ResolvedProductImage = nifi
        .spec
        .image
        .resolve(DOCKER_IMAGE_BASE_NAME, crate::built_info::PKG_VERSION);

    tracing::info!("Checking for sensitive key configuration");
    check_or_generate_sensitive_key(client, nifi)
        .await
        .context(SecuritySnafu)?;

    // if rolling upgrade is supported, kubernetes takes care of the cluster scaling automatically
    // otherwise the operator handles it
    let mut version_change = None;
    let deployed_version = nifi
        .status
        .as_ref()
        .and_then(|status| status.deployed_version.as_ref());
    let rolling_upgrade_supported = resolved_product_image.product_version.starts_with("2.")
        && deployed_version.is_some_and(|v| v.starts_with("2."));

    if !rolling_upgrade_supported {
        version_change = Some(
            upgrade::version_change_state(
                nifi,
                client,
                &resolved_product_image.product_version,
                deployed_version,
            )
            .await
            .context(ClusterVersionUpdateStateSnafu)?,
        );

        if version_change == Some(ClusterVersionUpdateState::UpdateInProgress) {
            return Ok(Action::await_change());
        }
    }

    let validated_config = validated_product_config(
        nifi,
        &resolved_product_image.product_version,
        nifi.spec.nodes.as_ref().context(NoNodesDefinedSnafu)?,
        &ctx.product_config,
    )
    .context(ProductConfigLoadFailedSnafu)?;

    let mut cluster_resources = ClusterResources::new(
        APP_NAME,
        OPERATOR_NAME,
        NIFI_CONTROLLER_NAME,
        &nifi.object_ref(&()),
        ClusterResourceApplyStrategy::from(&nifi.spec.cluster_operation),
    )
    .context(CreateClusterResourcesSnafu)?;

    let nifi_node_config = validated_config
        .get(&NifiRole::Node.to_string())
        .map(Cow::Borrowed)
        .unwrap_or_default();

    let node_role_service = build_node_role_service(nifi, &resolved_product_image)?;
    cluster_resources
        .add(client, node_role_service)
        .await
        .context(ApplyRoleServiceSnafu)?;

    // This is read back to obtain the hosts that we later need to fill in the proxy_hosts variable
    let updated_role_service = client
        .get::<Service>(&nifi.name_any(), namespace)
        .await
        .with_context(|_| MissingServiceSnafu {
            obj_ref: ObjectRef::new(&nifi.name_any()).within(namespace),
        })?;

    let nifi_authentication_config = NifiAuthenticationConfig::try_from(
        AuthenticationClassResolved::from(nifi, client)
            .await
            .context(FailedResolveNifiAuthenticationConfigSnafu)?,
    )
    .context(InvalidNifiAuthenticationConfigSnafu)?;

    if let NifiAuthenticationConfig::Oidc { .. } = nifi_authentication_config {
        check_or_generate_oidc_admin_password(client, nifi)
            .await
            .context(SecuritySnafu)?;
    }

    let (rbac_sa, rbac_rolebinding) = build_rbac_resources(
        nifi,
        APP_NAME,
        cluster_resources
            .get_required_labels()
            .context(GetRequiredLabelsSnafu)?,
    )
    .context(BuildRbacResourcesSnafu)?;

    let rbac_sa = cluster_resources
        .add(client, rbac_sa)
        .await
        .context(ApplyServiceAccountSnafu)?;

    cluster_resources
        .add(client, rbac_rolebinding)
        .await
        .context(ApplyRoleBindingSnafu)?;

    let mut ss_cond_builder = StatefulSetConditionBuilder::default();

    let nifi_role = NifiRole::Node;
    for (rolegroup_name, rolegroup_config) in nifi_node_config.iter() {
        let rg_span = tracing::info_span!("rolegroup_span", rolegroup = rolegroup_name.as_str());
        async {
            let rolegroup = nifi.node_rolegroup_ref(rolegroup_name);

            tracing::debug!("Processing rolegroup {}", rolegroup);

            let merged_config = nifi
                .merged_config(&NifiRole::Node, rolegroup_name)
                .context(FailedToResolveConfigSnafu)?;

            let rg_service =
                build_node_rolegroup_service(nifi, &resolved_product_image, &rolegroup)?;

            let role = nifi.spec.nodes.as_ref().context(NoNodesDefinedSnafu)?;

            // This is due to the fact that users might access NiFi via these addresses, if they try to
            // connect from an external machine (not inside the k8s overlay network).
            // Since we cannot predict which of the addresses a user might decide to use we will simply
            // add all of them to the setting for now.
            // For more information see <https://nifi.apache.org/docs/nifi-docs/html/administration-guide.html#proxy_configuration>
            let proxy_hosts = get_proxy_hosts(client, nifi, &updated_role_service).await?;

            let rg_configmap = build_node_rolegroup_config_map(
                nifi,
                &resolved_product_image,
                &nifi_authentication_config,
                role,
                &rolegroup,
                rolegroup_config,
                &merged_config,
                &proxy_hosts,
            )
            .await?;

            let rg_statefulset = build_node_rolegroup_statefulset(
                nifi,
                &resolved_product_image,
                &client.kubernetes_cluster_info,
                &rolegroup,
                role,
                rolegroup_config,
                &merged_config,
                &nifi_authentication_config,
                &version_change,
                &rbac_sa.name_any(),
            )
            .await?;

            cluster_resources
                .add(client, rg_service)
                .await
                .with_context(|_| ApplyRoleGroupServiceSnafu {
                    rolegroup: rolegroup.clone(),
                })?;
            cluster_resources
                .add(client, rg_configmap)
                .await
                .with_context(|_| ApplyRoleGroupConfigSnafu {
                    rolegroup: rolegroup.clone(),
                })?;
            ss_cond_builder.add(
                cluster_resources
                    .add(client, rg_statefulset)
                    .await
                    .with_context(|_| ApplyRoleGroupStatefulSetSnafu {
                        rolegroup: rolegroup.clone(),
                    })?,
            );

            Ok(())
        }
        .instrument(rg_span)
        .await?
    }

    let role_config = nifi.role_config(&nifi_role);
    if let Some(GenericRoleConfig {
        pod_disruption_budget: pdb,
    }) = role_config
    {
        add_pdbs(pdb, nifi, &nifi_role, client, &mut cluster_resources)
            .await
            .context(FailedToCreatePdbSnafu)?;
    }

    // Only add the reporting task in case it is enabled.
    if nifi.spec.cluster_config.create_reporting_task_job.enabled {
        if let Some((reporting_task_job, reporting_task_service)) = build_maybe_reporting_task(
            nifi,
            &resolved_product_image,
            &client.kubernetes_cluster_info,
            &nifi_authentication_config,
            &rbac_sa.name_any(),
        )
        .context(ReportingTaskSnafu)?
        {
            cluster_resources
                .add(client, reporting_task_service)
                .await
                .context(ApplyCreateReportingTaskServiceSnafu)?;

            cluster_resources
                .add(client, reporting_task_job)
                .await
                .context(ApplyCreateReportingTaskJobSnafu)?;
        }
    }

    // Remove any orphaned resources that still exist in k8s, but have not been added to
    // the cluster resources during the reconciliation
    // TODO: this doesn't cater for a graceful cluster shrink, for that we'd need to predict
    //  the resources that will be removed and run a disconnect/offload job for those
    //  see https://github.com/stackabletech/nifi-operator/issues/314
    cluster_resources
        .delete_orphaned_resources(client)
        .await
        .context(DeleteOrphanedResourcesSnafu)?;

    let cluster_operation_cond_builder =
        ClusterOperationsConditionBuilder::new(&nifi.spec.cluster_operation);

    let conditions = compute_conditions(nifi, &[&ss_cond_builder, &cluster_operation_cond_builder]);

    // Update the deployed product version in the status after everything has been deployed, unless
    // we are still in the process of updating
    let status = if version_change != Some(ClusterVersionUpdateState::UpdateRequested) {
        NifiStatus {
            deployed_version: Some(resolved_product_image.product_version),
            conditions,
        }
    } else {
        NifiStatus {
            deployed_version: nifi
                .status
                .as_ref()
                .and_then(|status| status.deployed_version.clone()),
            conditions,
        }
    };

    client
        .apply_patch_status(OPERATOR_NAME, nifi, &status)
        .await
        .context(StatusUpdateSnafu)?;

    Ok(Action::await_change())
}

/// The node-role service is the primary endpoint that should be used by clients that do not
/// perform internal load balancing including targets outside of the cluster.
pub fn build_node_role_service(
    nifi: &v1alpha1::NifiCluster,
    resolved_product_image: &ResolvedProductImage,
) -> Result<Service> {
    let role_name = NifiRole::Node.to_string();

    let role_svc_name = nifi.node_role_service_name();
    Ok(Service {
        metadata: ObjectMetaBuilder::new()
            .name_and_namespace(nifi)
            .name(&role_svc_name)
            .ownerreference_from_resource(nifi, None, Some(true))
            .context(ObjectMissingMetadataForOwnerRefSnafu)?
            .with_recommended_labels(build_recommended_labels(
                nifi,
                &resolved_product_image.app_version_label,
                &role_name,
                "global",
            ))
            .context(MetadataBuildSnafu)?
            .build(),
        spec: Some(ServiceSpec {
            type_: Some(nifi.spec.cluster_config.listener_class.k8s_service_type()),
            ports: Some(vec![ServicePort {
                name: Some(HTTPS_PORT_NAME.to_string()),
                port: HTTPS_PORT.into(),
                protocol: Some("TCP".to_string()),
                ..ServicePort::default()
            }]),
            selector: Some(
                Labels::role_selector(nifi, APP_NAME, &role_name)
                    .context(LabelBuildSnafu)?
                    .into(),
            ),
            external_traffic_policy: match nifi.spec.cluster_config.listener_class {
                CurrentlySupportedListenerClasses::ClusterInternal => None,
                CurrentlySupportedListenerClasses::ExternalUnstable => Some("Local".to_string()),
            },
            ..ServiceSpec::default()
        }),
        status: None,
    })
}

/// The rolegroup [`ConfigMap`] configures the rolegroup based on the configuration given by the administrator
#[allow(clippy::too_many_arguments)]
async fn build_node_rolegroup_config_map(
    nifi: &v1alpha1::NifiCluster,
    resolved_product_image: &ResolvedProductImage,
    nifi_auth_config: &NifiAuthenticationConfig,
    role: &Role<NifiConfigFragment, GenericRoleConfig, JavaCommonConfig>,
    rolegroup: &RoleGroupRef<v1alpha1::NifiCluster>,
    rolegroup_config: &HashMap<PropertyNameKind, BTreeMap<String, String>>,
    merged_config: &NifiConfig,
    proxy_hosts: &str,
) -> Result<ConfigMap> {
    tracing::debug!("building rolegroup configmaps");

    let (login_identity_provider_xml, authorizers_xml) = nifi_auth_config
        .get_auth_config()
        .context(InvalidNifiAuthenticationConfigSnafu)?;

    let jvm_sec_props: BTreeMap<String, Option<String>> = rolegroup_config
        .get(&PropertyNameKind::File(
            JVM_SECURITY_PROPERTIES_FILE.to_string(),
        ))
        .cloned()
        .unwrap_or_default()
        .into_iter()
        .map(|(k, v)| (k, Some(v)))
        .collect();

    let mut cm_builder = ConfigMapBuilder::new();

    cm_builder
        .metadata(
            ObjectMetaBuilder::new()
                .name_and_namespace(nifi)
                .name(rolegroup.object_name())
                .ownerreference_from_resource(nifi, None, Some(true))
                .context(ObjectMissingMetadataForOwnerRefSnafu)?
                .with_recommended_labels(build_recommended_labels(
                    nifi,
                    &resolved_product_image.app_version_label,
                    &rolegroup.role,
                    &rolegroup.role_group,
                ))
                .context(MetadataBuildSnafu)?
                .build(),
        )
        .add_data(
            NIFI_BOOTSTRAP_CONF,
            build_bootstrap_conf(
                merged_config,
                rolegroup_config
                    .get(&PropertyNameKind::File(NIFI_BOOTSTRAP_CONF.to_string()))
                    .with_context(|| ProductConfigKindNotSpecifiedSnafu {
                        kind: NIFI_BOOTSTRAP_CONF.to_string(),
                    })?
                    .clone(),
                role,
                &rolegroup.role_group,
            )
            .context(BootstrapConfigSnafu)?,
        )
        .add_data(
            NIFI_PROPERTIES,
            build_nifi_properties(
                &nifi.spec,
                &merged_config.resources,
                proxy_hosts,
                nifi_auth_config,
                rolegroup_config
                    .get(&PropertyNameKind::File(NIFI_PROPERTIES.to_string()))
                    .with_context(|| ProductConfigKindNotSpecifiedSnafu {
                        kind: NIFI_PROPERTIES.to_string(),
                    })?
                    .clone(),
                resolved_product_image.product_version.as_ref(),
            )
            .with_context(|_| BuildProductConfigSnafu {
                rolegroup: rolegroup.clone(),
            })?,
        )
        .add_data(NIFI_STATE_MANAGEMENT_XML, build_state_management_xml())
        .add_data(
            LOGIN_IDENTITY_PROVIDERS_XML_FILE_NAME,
            login_identity_provider_xml,
        )
        .add_data(AUTHORIZERS_XML_FILE_NAME, authorizers_xml)
        .add_data(
            JVM_SECURITY_PROPERTIES_FILE,
            to_java_properties_string(jvm_sec_props.iter()).with_context(|_| {
                JvmSecurityPropertiesSnafu {
                    rolegroup: rolegroup.role_group.clone(),
                }
            })?,
        );

    extend_role_group_config_map(rolegroup, &merged_config.logging, &mut cm_builder).context(
        InvalidLoggingConfigSnafu {
            cm_name: rolegroup.object_name(),
        },
    )?;

    cm_builder
        .build()
        .with_context(|_| BuildRoleGroupConfigSnafu {
            rolegroup: rolegroup.clone(),
        })
}

/// The rolegroup [`Service`] is a headless service that allows direct access to the instances of a certain rolegroup
///
/// This is mostly useful for internal communication between peers, or for clients that perform client-side load balancing.
fn build_node_rolegroup_service(
    nifi: &v1alpha1::NifiCluster,
    resolved_product_image: &ResolvedProductImage,
    rolegroup: &RoleGroupRef<v1alpha1::NifiCluster>,
) -> Result<Service> {
    Ok(Service {
        metadata: ObjectMetaBuilder::new()
            .name_and_namespace(nifi)
            .name(rolegroup.object_name())
            .ownerreference_from_resource(nifi, None, Some(true))
            .context(ObjectMissingMetadataForOwnerRefSnafu)?
            .with_recommended_labels(build_recommended_labels(
                nifi,
                &resolved_product_image.app_version_label,
                &rolegroup.role,
                &rolegroup.role_group,
            ))
            .context(MetadataBuildSnafu)?
            .with_label(Label::try_from(("prometheus.io/scrape", "true")).context(LabelBuildSnafu)?)
            .build(),
        spec: Some(ServiceSpec {
            // Internal communication does not need to be exposed
            type_: Some("ClusterIP".to_string()),
            cluster_ip: Some("None".to_string()),
            ports: Some(vec![
                ServicePort {
                    name: Some(HTTPS_PORT_NAME.to_string()),
                    port: HTTPS_PORT.into(),
                    protocol: Some("TCP".to_string()),
                    ..ServicePort::default()
                },
                ServicePort {
                    name: Some(METRICS_PORT_NAME.to_string()),
                    port: METRICS_PORT.into(),
                    protocol: Some("TCP".to_string()),
                    ..ServicePort::default()
                },
            ]),
            selector: Some(
                Labels::role_group_selector(nifi, APP_NAME, &rolegroup.role, &rolegroup.role_group)
                    .context(LabelBuildSnafu)?
                    .into(),
            ),
            publish_not_ready_addresses: Some(true),
            ..ServiceSpec::default()
        }),
        status: None,
    })
}

const USERDATA_MOUNTPOINT: &str = "/stackable/userdata";

/// The rolegroup [`StatefulSet`] runs the rolegroup, as configured by the administrator.
///
/// The [`Pod`](`stackable_operator::k8s_openapi::api::core::v1::Pod`)s are accessible through the
/// corresponding [`Service`] (from [`build_node_rolegroup_service`]).
#[allow(clippy::too_many_arguments)]
async fn build_node_rolegroup_statefulset(
    nifi: &v1alpha1::NifiCluster,
    resolved_product_image: &ResolvedProductImage,
    cluster_info: &KubernetesClusterInfo,
    rolegroup_ref: &RoleGroupRef<v1alpha1::NifiCluster>,
    role: &Role<NifiConfigFragment, GenericRoleConfig, JavaCommonConfig>,
    rolegroup_config: &HashMap<PropertyNameKind, BTreeMap<String, String>>,
    merged_config: &NifiConfig,
    nifi_auth_config: &NifiAuthenticationConfig,
    version_change_state: &Option<ClusterVersionUpdateState>,
    sa_name: &str,
) -> Result<StatefulSet> {
    tracing::debug!("Building statefulset");
    let role_group = role.role_groups.get(&rolegroup_ref.role_group);

    // get env vars and env overrides
    let mut env_vars: Vec<EnvVar> = rolegroup_config
        .get(&PropertyNameKind::Env)
        .with_context(|| ProductConfigKindNotSpecifiedSnafu {
            kind: "ENV".to_string(),
        })?
        .iter()
        .map(|(k, v)| EnvVar {
            name: k.clone(),
            value: Some(v.clone()),
            ..EnvVar::default()
        })
        .collect();

    // we need the POD_NAME env var to overwrite `nifi.cluster.node.address` later
    env_vars.push(EnvVar {
        name: "POD_NAME".to_string(),
        value_from: Some(EnvVarSource {
            field_ref: Some(ObjectFieldSelector {
                api_version: Some("v1".to_string()),
                field_path: "metadata.name".to_string(),
            }),
            ..EnvVarSource::default()
        }),
        ..EnvVar::default()
    });

    // Needed for the `containerdebug` process to log it's tracing information to.
    env_vars.push(EnvVar {
        name: "CONTAINERDEBUG_LOG_DIRECTORY".to_string(),
        value: Some(format!("{STACKABLE_LOG_DIR}/containerdebug")),
        value_from: None,
    });

    env_vars.push(zookeeper_env_var(
        "ZOOKEEPER_HOSTS",
        &nifi.spec.cluster_config.zookeeper_config_map_name,
    ));

    env_vars.push(zookeeper_env_var(
        "ZOOKEEPER_CHROOT",
        &nifi.spec.cluster_config.zookeeper_config_map_name,
    ));

    if let NifiAuthenticationConfig::Oidc { oidc, .. } = nifi_auth_config {
        env_vars.extend(AuthenticationProvider::client_credentials_env_var_mounts(
            oidc.client_credentials_secret_ref.clone(),
        ));
    }

    let node_address = format!(
        "$POD_NAME.{}-node-{}.{}.svc.{}",
        rolegroup_ref.cluster.name,
        rolegroup_ref.role_group,
        &nifi
            .metadata
            .namespace
            .as_ref()
            .context(ObjectHasNoNamespaceSnafu)?,
        cluster_info.cluster_domain,
    );

    let sensitive_key_secret = &nifi.spec.cluster_config.sensitive_properties.key_secret;

    let prepare_container_name = Container::Prepare.to_string();
    let mut prepare_args = vec![];

    if let Some(ContainerLogConfig {
        choice: Some(ContainerLogConfigChoice::Automatic(log_config)),
    }) = merged_config.logging.containers.get(&Container::Prepare)
    {
        prepare_args.push(product_logging::framework::capture_shell_output(
            STACKABLE_LOG_DIR,
            &prepare_container_name,
            log_config,
        ));
    }

    prepare_args.extend(vec![
        // The source directory is a secret-op mount and we do not want to write / add anything in there
        // Therefore we import all the contents to a truststore in "writeable" empty dirs.
        // Keytool is only barking if a password is not set for the destination truststore (which we set)
        // and do provide an empty password for the source truststore coming from the secret-operator.
        // Using no password will result in a warning.
        format!("echo Importing {KEYSTORE_NIFI_CONTAINER_MOUNT}/keystore.p12 to {STACKABLE_SERVER_TLS_DIR}/keystore.p12"),
        format!("cp {KEYSTORE_NIFI_CONTAINER_MOUNT}/keystore.p12 {STACKABLE_SERVER_TLS_DIR}/keystore.p12"),
        format!("echo Importing {KEYSTORE_NIFI_CONTAINER_MOUNT}/truststore.p12 to {STACKABLE_SERVER_TLS_DIR}/truststore.p12"),
        format!("keytool -importkeystore -srckeystore {KEYSTORE_NIFI_CONTAINER_MOUNT}/truststore.p12 -destkeystore {STACKABLE_SERVER_TLS_DIR}/truststore.p12 -srcstorepass {STACKABLE_TLS_STORE_PASSWORD} -deststorepass {STACKABLE_TLS_STORE_PASSWORD}"),
        "echo Replacing config directory".to_string(),
        "cp /conf/* /stackable/nifi/conf".to_string(),
        "ln -sf /stackable/log_config/logback.xml /stackable/nifi/conf/logback.xml".to_string(),
        format!("export NODE_ADDRESS=\"{node_address}\""),
    ]);

    // This commands needs to go first, as they might set env variables needed by the templating
    prepare_args.extend_from_slice(nifi_auth_config.get_additional_container_args().as_slice());

    prepare_args.extend(vec![
        "echo Templating config files".to_string(),
        "config-utils template /stackable/nifi/conf/nifi.properties".to_string(),
        "config-utils template /stackable/nifi/conf/state-management.xml".to_string(),
        "config-utils template /stackable/nifi/conf/login-identity-providers.xml".to_string(),
        "config-utils template /stackable/nifi/conf/authorizers.xml".to_string(),
        "config-utils template /stackable/nifi/conf/security.properties".to_string(),
    ]);

    let mut container_prepare =
        ContainerBuilder::new(&prepare_container_name).with_context(|_| {
            IllegalContainerNameSnafu {
                container_name: prepare_container_name.to_string(),
            }
        })?;

    container_prepare
        .image_from_product_image(resolved_product_image)
        .command(vec![
            "/bin/bash".to_string(),
            "-c".to_string(),
            "-euo".to_string(),
            "pipefail".to_string(),
        ])
        .add_env_vars(env_vars.clone())
        .args(vec![prepare_args.join(" && ")])
        .add_volume_mount(
            NifiRepository::Flowfile.repository(),
            NifiRepository::Flowfile.mount_path(),
        )
        .context(AddVolumeMountSnafu)?
        .add_volume_mount(
            NifiRepository::Database.repository(),
            NifiRepository::Database.mount_path(),
        )
        .context(AddVolumeMountSnafu)?
        .add_volume_mount(
            NifiRepository::Content.repository(),
            NifiRepository::Content.mount_path(),
        )
        .context(AddVolumeMountSnafu)?
        .add_volume_mount(
            NifiRepository::Provenance.repository(),
            NifiRepository::Provenance.mount_path(),
        )
        .context(AddVolumeMountSnafu)?
        .add_volume_mount(
            NifiRepository::State.repository(),
            NifiRepository::State.mount_path(),
        )
        .context(AddVolumeMountSnafu)?
        .add_volume_mount("conf", "/conf")
        .context(AddVolumeMountSnafu)?
        .add_volume_mount(KEYSTORE_VOLUME_NAME, KEYSTORE_NIFI_CONTAINER_MOUNT)
        .context(AddVolumeMountSnafu)?
        .add_volume_mount("activeconf", NIFI_CONFIG_DIRECTORY)
        .context(AddVolumeMountSnafu)?
        .add_volume_mount("sensitiveproperty", "/stackable/sensitiveproperty")
        .context(AddVolumeMountSnafu)?
        .add_volume_mount("log", STACKABLE_LOG_DIR)
        .context(AddVolumeMountSnafu)?
        .add_volume_mount(TRUSTSTORE_VOLUME_NAME, STACKABLE_SERVER_TLS_DIR)
        .context(AddVolumeMountSnafu)?
        .resources(
            ResourceRequirementsBuilder::new()
                .with_cpu_request("500m")
                .with_cpu_limit("2000m")
                .with_memory_request("4096Mi")
                .with_memory_limit("4096Mi")
                .build(),
        );

    let nifi_container_name = Container::Nifi.to_string();
    let mut container_builder = ContainerBuilder::new(&nifi_container_name).with_context(|_| {
        IllegalContainerNameSnafu {
            container_name: nifi_container_name,
        }
    })?;

    let nifi_args = vec![formatdoc! {"
            {COMMON_BASH_TRAP_FUNCTIONS}
            {remove_vector_shutdown_file_command}
            prepare_signal_handlers
            containerdebug --output={STACKABLE_LOG_DIR}/containerdebug-state.json --loop &
            bin/nifi.sh run &
            wait_for_termination $!
            {create_vector_shutdown_file_command}
            ",
    remove_vector_shutdown_file_command =
        remove_vector_shutdown_file_command(STACKABLE_LOG_DIR),
    create_vector_shutdown_file_command =
        create_vector_shutdown_file_command(STACKABLE_LOG_DIR),
    }];
    let container_nifi = container_builder
        .image_from_product_image(resolved_product_image)
        .command(vec![
            "/bin/bash".to_string(),
            "-x".to_string(),
            "-euo".to_string(),
            "pipefail".to_string(),
            "-c".to_string(),
        ])
        .args(nifi_args)
        .add_env_vars(env_vars)
        .add_volume_mount(KEYSTORE_VOLUME_NAME, KEYSTORE_NIFI_CONTAINER_MOUNT)
        .context(AddVolumeMountSnafu)?
        .add_volume_mount(
            NifiRepository::Flowfile.repository(),
            NifiRepository::Flowfile.mount_path(),
        )
        .context(AddVolumeMountSnafu)?
        .add_volume_mount(
            NifiRepository::Database.repository(),
            NifiRepository::Database.mount_path(),
        )
        .context(AddVolumeMountSnafu)?
        .add_volume_mount(
            NifiRepository::Content.repository(),
            NifiRepository::Content.mount_path(),
        )
        .context(AddVolumeMountSnafu)?
        .add_volume_mount(
            NifiRepository::Provenance.repository(),
            NifiRepository::Provenance.mount_path(),
        )
        .context(AddVolumeMountSnafu)?
        .add_volume_mount(
            NifiRepository::State.repository(),
            NifiRepository::State.mount_path(),
        )
        .context(AddVolumeMountSnafu)?
        .add_volume_mount("activeconf", NIFI_CONFIG_DIRECTORY)
        .context(AddVolumeMountSnafu)?
        .add_volume_mount("log-config", STACKABLE_LOG_CONFIG_DIR)
        .context(AddVolumeMountSnafu)?
        .add_volume_mount("log", STACKABLE_LOG_DIR)
        .context(AddVolumeMountSnafu)?
        .add_volume_mount(TRUSTSTORE_VOLUME_NAME, STACKABLE_SERVER_TLS_DIR)
        .context(AddVolumeMountSnafu)?
        .add_container_port(HTTPS_PORT_NAME, HTTPS_PORT.into())
        .add_container_port(PROTOCOL_PORT_NAME, PROTOCOL_PORT.into())
        .add_container_port(BALANCE_PORT_NAME, BALANCE_PORT.into())
        .add_container_port(METRICS_PORT_NAME, METRICS_PORT.into())
        .liveness_probe(Probe {
            initial_delay_seconds: Some(10),
            period_seconds: Some(10),
            tcp_socket: Some(TCPSocketAction {
                port: IntOrString::String(HTTPS_PORT_NAME.to_string()),
                ..TCPSocketAction::default()
            }),
            ..Probe::default()
        })
        .startup_probe(Probe {
            initial_delay_seconds: Some(10),
            period_seconds: Some(10),
            failure_threshold: Some(20 * 6),
            tcp_socket: Some(TCPSocketAction {
                port: IntOrString::String(HTTPS_PORT_NAME.to_string()),
                ..TCPSocketAction::default()
            }),
            ..Probe::default()
        })
        .resources(merged_config.resources.clone().into());

    let mut pod_builder = PodBuilder::new();
    add_graceful_shutdown_config(merged_config, &mut pod_builder).context(GracefulShutdownSnafu)?;

    // Add user configured extra volumes if any are specified
    for volume in &nifi.spec.cluster_config.extra_volumes {
        // Extract values into vars so we make it impossible to log something other than
        // what we actually use to create the mounts - maybe paranoid, but hey ..
        let volume_name = &volume.name;
        let mount_point = format!("{USERDATA_MOUNTPOINT}/{}", volume.name);

        tracing::info!(
            ?volume_name,
            ?mount_point,
            ?role,
            "Adding user specified extra volume",
        );
        pod_builder
            .add_volume(volume.clone())
            .context(AddVolumeSnafu)?;
        container_nifi
            .add_volume_mount(volume_name, mount_point)
            .context(AddVolumeMountSnafu)?;
    }

    // We want to add nifi container first for easier defaulting into this container
    pod_builder.add_container(container_nifi.build());

    if let Some(ContainerLogConfig {
        choice:
            Some(ContainerLogConfigChoice::Custom(CustomContainerLogConfig {
                custom: ConfigMapLogConfig { config_map },
            })),
    }) = merged_config.logging.containers.get(&Container::Nifi)
    {
        pod_builder
            .add_volume(Volume {
                name: "log-config".to_string(),
                config_map: Some(ConfigMapVolumeSource {
                    name: config_map.clone(),
                    ..ConfigMapVolumeSource::default()
                }),
                ..Volume::default()
            })
            .context(AddVolumeSnafu)?;
    } else {
        pod_builder
            .add_volume(Volume {
                name: "log-config".to_string(),
                config_map: Some(ConfigMapVolumeSource {
                    name: rolegroup_ref.object_name(),
                    ..ConfigMapVolumeSource::default()
                }),
                ..Volume::default()
            })
            .context(AddVolumeSnafu)?;
    }

    if merged_config.logging.enable_vector_agent {
        match &nifi.spec.cluster_config.vector_aggregator_config_map_name {
            Some(vector_aggregator_config_map_name) => {
                pod_builder.add_container(
                    product_logging::framework::vector_container(
                        resolved_product_image,
                        "config",
                        "log",
                        merged_config.logging.containers.get(&Container::Vector),
                        ResourceRequirementsBuilder::new()
                            .with_cpu_request("250m")
                            .with_cpu_limit("500m")
                            .with_memory_request("128Mi")
                            .with_memory_limit("128Mi")
                            .build(),
                        vector_aggregator_config_map_name,
                    )
                    .context(ConfigureLoggingSnafu)?,
                );
            }
            None => {
                VectorAggregatorConfigMapMissingSnafu.fail()?;
            }
        }
    }

    nifi_auth_config
        .add_volumes_and_mounts(
            &mut pod_builder,
            vec![&mut container_prepare, container_nifi],
        )
        .context(AddAuthVolumesSnafu)?;

    let metadata = ObjectMetaBuilder::new()
        .with_recommended_labels(build_recommended_labels(
            nifi,
            &resolved_product_image.app_version_label,
            &rolegroup_ref.role,
            &rolegroup_ref.role_group,
        ))
        .context(MetadataBuildSnafu)?
        .build();

    let requested_secret_lifetime = merged_config
        .requested_secret_lifetime
        .context(MissingSecretLifetimeSnafu)?;
    let nifi_cluster_name = nifi.name_any();
    pod_builder
        .metadata(metadata)
        .image_pull_secrets_from_product_image(resolved_product_image)
        .add_init_container(container_prepare.build())
        .affinity(&merged_config.affinity)
        // One volume for the NiFi configuration. A script will later on edit (e.g. nodename)
        // and copy the whole content to the <NIFI_HOME>/conf folder.
        .add_volume(stackable_operator::k8s_openapi::api::core::v1::Volume {
            name: "config".to_string(),
            config_map: Some(ConfigMapVolumeSource {
                name: rolegroup_ref.object_name(),
                ..Default::default()
            }),
            ..Default::default()
        })
        .context(AddVolumeSnafu)?
        .add_volume(Volume {
            name: "conf".to_string(),
            config_map: Some(ConfigMapVolumeSource {
                name: rolegroup_ref.object_name(),
                ..ConfigMapVolumeSource::default()
            }),
            ..Volume::default()
        })
        .context(AddVolumeSnafu)?
        .add_empty_dir_volume(
            "log",
            // Set volume size to higher than theoretically necessary to avoid running out of disk space as log rotation triggers are only checked by Logback every 5s.
            Some(
                MemoryQuantity {
                    value: 500.0,
                    unit: BinaryMultiple::Mebi,
                }
                .into(),
            ),
        )
        .context(AddVolumeSnafu)?
        // One volume for the keystore and truststore data configmap
        .add_volume(
            build_tls_volume(
                nifi,
                KEYSTORE_VOLUME_NAME,
                vec![
                    &nifi_cluster_name,
                    &build_reporting_task_service_name(&nifi_cluster_name),
                ],
                SecretFormat::TlsPkcs12,
                &requested_secret_lifetime,
            )
            .context(SecuritySnafu)?,
        )
        .context(AddVolumeSnafu)?
        .add_empty_dir_volume(TRUSTSTORE_VOLUME_NAME, None)
        .context(AddVolumeSnafu)?
        .add_volume(Volume {
            name: "sensitiveproperty".to_string(),
            secret: Some(SecretVolumeSource {
                secret_name: Some(sensitive_key_secret.to_string()),
                ..SecretVolumeSource::default()
            }),
            ..Volume::default()
        })
        .context(AddVolumeSnafu)?
        .add_volume(Volume {
            empty_dir: Some(EmptyDirVolumeSource {
                medium: None,
                size_limit: None,
            }),
            name: "activeconf".to_string(),
            ..Volume::default()
        })
        .context(AddVolumeSnafu)?
        .service_account_name(sa_name)
        .security_context(
            PodSecurityContextBuilder::new()
                .run_as_user(NIFI_UID)
                .run_as_group(0)
                .fs_group(1000)
                .build(),
        );

    let mut labels = BTreeMap::new();
    labels.insert(
        "app.kubernetes.io/instance".to_string(),
        nifi.metadata
            .name
            .as_deref()
            .with_context(|| ObjectHasNoNameSnafu {})?
            .to_string(),
    );

    let mut pod_template = pod_builder.build_template();
    pod_template.merge_from(role.config.pod_overrides.clone());
    if let Some(role_group) = role_group {
        pod_template.merge_from(role_group.config.pod_overrides.clone());
    }

    Ok(StatefulSet {
        metadata: ObjectMetaBuilder::new()
            .name_and_namespace(nifi)
            .name(rolegroup_ref.object_name())
            .ownerreference_from_resource(nifi, None, Some(true))
            .context(ObjectMissingMetadataForOwnerRefSnafu)?
            .with_recommended_labels(build_recommended_labels(
                nifi,
                &resolved_product_image.app_version_label,
                &rolegroup_ref.role,
                &rolegroup_ref.role_group,
            ))
            .context(MetadataBuildSnafu)?
            .build(),
        spec: Some(StatefulSetSpec {
            pod_management_policy: Some("Parallel".to_string()),
            replicas: if version_change_state
                .as_ref()
                .is_some_and(|state| state == &ClusterVersionUpdateState::UpdateRequested)
            {
                Some(0)
            } else {
                role_group.and_then(|rg| rg.replicas).map(i32::from)
            },
            selector: LabelSelector {
                match_labels: Some(
                    Labels::role_group_selector(
                        nifi,
                        APP_NAME,
                        &rolegroup_ref.role,
                        &rolegroup_ref.role_group,
                    )
                    .context(LabelBuildSnafu)?
                    .into(),
                ),
                ..LabelSelector::default()
            },
            service_name: rolegroup_ref.object_name(),
            template: pod_template,
            update_strategy: Some(StatefulSetUpdateStrategy {
                type_: if version_change_state.is_none() {
                    Some("RollingUpdate".to_string())
                } else {
                    Some("OnDelete".to_string())
                },
                ..StatefulSetUpdateStrategy::default()
            }),
            volume_claim_templates: Some(vec![
                merged_config.resources.storage.content_repo.build_pvc(
                    &NifiRepository::Content.repository(),
                    Some(vec!["ReadWriteOnce"]),
                ),
                merged_config.resources.storage.database_repo.build_pvc(
                    &NifiRepository::Database.repository(),
                    Some(vec!["ReadWriteOnce"]),
                ),
                merged_config.resources.storage.flowfile_repo.build_pvc(
                    &NifiRepository::Flowfile.repository(),
                    Some(vec!["ReadWriteOnce"]),
                ),
                merged_config.resources.storage.provenance_repo.build_pvc(
                    &NifiRepository::Provenance.repository(),
                    Some(vec!["ReadWriteOnce"]),
                ),
                merged_config.resources.storage.state_repo.build_pvc(
                    &NifiRepository::State.repository(),
                    Some(vec!["ReadWriteOnce"]),
                ),
            ]),
            ..StatefulSetSpec::default()
        }),
        status: None,
    })
}

fn external_node_port(nifi_service: &Service) -> Result<i32> {
    let external_ports = nifi_service
        .spec
        .as_ref()
        .with_context(|| ObjectHasNoSpecSnafu {})?
        .ports
        .as_ref()
        .with_context(|| ExternalPortSnafu {})?
        .iter()
        .filter(|p| p.name == Some(HTTPS_PORT_NAME.to_string()))
        .collect::<Vec<_>>();

    let port = external_ports
        .first()
        .with_context(|| ExternalPortSnafu {})?;

    port.node_port.with_context(|| ExternalPortSnafu {})
}

/// Used for the `ZOOKEEPER_HOSTS` and `ZOOKEEPER_CHROOT` env vars.
fn zookeeper_env_var(name: &str, configmap_name: &str) -> EnvVar {
    EnvVar {
        name: name.to_string(),
        value_from: Some(EnvVarSource {
            config_map_key_ref: Some(ConfigMapKeySelector {
                name: configmap_name.to_string(),
                key: name.to_string(),
                ..ConfigMapKeySelector::default()
            }),
            ..EnvVarSource::default()
        }),
        ..EnvVar::default()
    }
}

async fn get_proxy_hosts(
    client: &Client,
    nifi: &v1alpha1::NifiCluster,
    nifi_service: &Service,
) -> Result<String> {
    let host_header_check = nifi.spec.cluster_config.host_header_check.clone();

    if host_header_check.allow_all {
        tracing::info!(
            "spec.clusterConfig.hostHeaderCheck.allowAll is set to true. All proxy hosts will be allowed."
        );
        if !host_header_check.additional_allowed_hosts.is_empty() {
            tracing::info!(
                "spec.clusterConfig.hostHeaderCheck.additionalAllowedHosts is ignored and only '*' is added to the allow-list."
            )
        }
        return Ok("*".to_string());
    }

    let node_role_service_fqdn = nifi
        .node_role_service_fqdn(&client.kubernetes_cluster_info)
        .context(NoRoleServiceFqdnSnafu)?;
    let reporting_task_service_name = reporting_task::build_reporting_task_fqdn_service_name(
        nifi,
        &client.kubernetes_cluster_info,
    )
    .context(ReportingTaskSnafu)?;
    let mut proxy_hosts_set = HashSet::from([
        node_role_service_fqdn.clone(),
        format!("{node_role_service_fqdn}:{HTTPS_PORT}"),
        format!("{reporting_task_service_name}:{HTTPS_PORT}"),
    ]);

    proxy_hosts_set.extend(host_header_check.additional_allowed_hosts);

    // In case NodePort is used add them as well
    if nifi.spec.cluster_config.listener_class
        == CurrentlySupportedListenerClasses::ExternalUnstable
    {
        let external_port = external_node_port(nifi_service)?;

        let cluster_nodes = client
            .list::<Node>(&(), &ListParams::default())
            .await
            .with_context(|_| MissingNodesSnafu {
                obj_ref: ObjectRef::from_obj(nifi),
            })?;

        // We need the addresses of all nodes to add these to the NiFi proxy setting
        // Since there is no real convention about how to label these addresses we will simply
        // take all published addresses for now to be on the safe side.
        proxy_hosts_set.extend(
            cluster_nodes
                .into_iter()
                .flat_map(|node| {
                    node.status
                        .unwrap_or_default()
                        .addresses
                        .unwrap_or_default()
                })
                .map(|node_address| format!("{}:{external_port}", node_address.address)),
        );
    }

    let mut proxy_hosts = Vec::from_iter(proxy_hosts_set);
    proxy_hosts.sort();

    Ok(proxy_hosts.join(","))
}

pub fn error_policy(
    _obj: Arc<DeserializeGuard<v1alpha1::NifiCluster>>,
    error: &Error,
    _ctx: Arc<Ctx>,
) -> Action {
    match error {
        // root object is invalid, will be requeued when modified anyway
        Error::InvalidNifiCluster { .. } => Action::await_change(),

        _ => Action::requeue(*Duration::from_secs(10)),
    }
}

pub fn build_recommended_labels<'a>(
    owner: &'a v1alpha1::NifiCluster,
    app_version: &'a str,
    role: &'a str,
    role_group: &'a str,
) -> ObjectLabels<'a, v1alpha1::NifiCluster> {
    ObjectLabels {
        owner,
        app_name: APP_NAME,
        app_version,
        operator_name: OPERATOR_NAME,
        controller_name: NIFI_CONTROLLER_NAME,
        role,
        role_group,
    }
}<|MERGE_RESOLUTION|>--- conflicted
+++ resolved
@@ -87,17 +87,12 @@
         STACKABLE_LOG_CONFIG_DIR, STACKABLE_LOG_DIR, authentication::AuthenticationClassResolved,
         v1alpha1,
     },
-<<<<<<< HEAD
     operations::{
         graceful_shutdown::add_graceful_shutdown_config,
         pdb::add_pdbs,
         upgrade::{self, ClusterVersionUpdateState},
     },
-    product_logging::{extend_role_group_config_map, resolve_vector_aggregator_address},
-=======
-    operations::{graceful_shutdown::add_graceful_shutdown_config, pdb::add_pdbs},
     product_logging::extend_role_group_config_map,
->>>>>>> 28c2d77c
     reporting_task::{self, build_maybe_reporting_task, build_reporting_task_service_name},
     security::{
         authentication::{
