--- conflicted
+++ resolved
@@ -430,17 +430,6 @@
             )
             .await?;
 
-<<<<<<< HEAD
-            let reporting_task_job = build_reporting_task_job(
-                &nifi,
-                &resolved_product_image,
-                &rolegroup,
-                &resolved_auth_conf,
-                cluster_resources.get_required_labels(),
-            )?;
-
-=======
->>>>>>> a46237e5
             cluster_resources
                 .add(client, rg_service)
                 .await
@@ -461,13 +450,6 @@
                         rolegroup: rolegroup.clone(),
                     })?,
             );
-<<<<<<< HEAD
-            cluster_resources
-                .add(client, reporting_task_job)
-                .await
-                .context(ApplyCreateReportingTaskJobSnafu)?;
-=======
->>>>>>> a46237e5
 
             Ok(())
         }
@@ -1160,24 +1142,13 @@
     nifi: &NifiCluster,
     resolved_product_image: &ResolvedProductImage,
     resolved_auth_conf: &ResolvedAuthenticationMethod,
-<<<<<<< HEAD
-    labels: BTreeMap<String, String>,
-=======
     sa_name: &str,
->>>>>>> a46237e5
 ) -> Result<Job> {
     let nifi_name = nifi.name_any();
     let nifi_namespace: &str = &nifi.namespace().context(ObjectHasNoNamespaceSnafu)?;
     let product_version = &resolved_product_image.product_version;
-<<<<<<< HEAD
-    let nifi_connect_url = format!(
-        "https://{rolegroup_obj_name}-0.{rolegroup_obj_name}.{namespace}.svc.cluster.local:{port}/nifi-api",
-        port = HTTPS_PORT
-    );
-=======
     let nifi_connect_url =
         format!("https://{nifi_name}.{nifi_namespace}.svc.cluster.local:{HTTPS_PORT}/nifi-api",);
->>>>>>> a46237e5
 
     let (admin_username_file, admin_password_file) =
         resolved_auth_conf.get_user_and_password_file_paths();
@@ -1207,9 +1178,8 @@
         .add_volume_mount(KEYSTORE_VOLUME_NAME, KEYSTORE_REPORTING_TASK_MOUNT);
 
     let job_name = format!(
-        "{}-{}-create-reporting-task-{}",
+        "{}-create-reporting-task-{}",
         nifi.name_any(),
-        rolegroup_ref.role_group,
         product_version.replace('.', "-")
     );
 
@@ -1224,15 +1194,7 @@
                 .build(),
         )
         .image_pull_secrets_from_product_image(resolved_product_image)
-<<<<<<< HEAD
         .restart_policy("OnFailure")
-        .security_context(PodSecurityContext {
-            run_as_user: Some(1000),
-            run_as_group: Some(1000),
-            fs_group: Some(1000),
-            ..PodSecurityContext::default()
-        })
-=======
         .service_account_name(sa_name)
         .security_context(
             PodSecurityContextBuilder::new()
@@ -1241,7 +1203,6 @@
                 .fs_group(1000)
                 .build(),
         )
->>>>>>> a46237e5
         .add_container(cb.build())
         .add_volume(build_keystore_volume(KEYSTORE_VOLUME_NAME, &nifi_name))
         .build_template();
@@ -1255,7 +1216,7 @@
             .context(ObjectMissingMetadataForOwnerRefSnafu)?
             .build(),
         spec: Some(JobSpec {
-            backoff_limit: Some(20),
+            backoff_limit: Some(100),
             ttl_seconds_after_finished: Some(120),
             template: pod,
             ..JobSpec::default()
