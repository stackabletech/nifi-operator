--- conflicted
+++ resolved
@@ -20,11 +20,8 @@
 use crate::{
     crd::{
         HTTPS_PORT, NifiConfig, NifiConfigFragment, NifiRole, NifiStorageConfig, PROTOCOL_PORT,
-<<<<<<< HEAD
         sensitive_properties, v1alpha1,
-=======
         v1alpha1::{self, NifiClusteringBackend},
->>>>>>> b985f03c
     },
     operations::graceful_shutdown::graceful_shutdown_config_properties,
     security::{
@@ -101,15 +98,13 @@
     #[snafu(display("failed to generate OIDC config"))]
     GenerateOidcConfig { source: oidc::Error },
 
-<<<<<<< HEAD
-    #[snafu(display("failed to configure sensitive properties"))]
-    ConfigureSensitiveProperties { source: sensitive_properties::Error },
-=======
     #[snafu(display(
         "NiFi 1.x requires ZooKeeper (hint: upgrade to NiFi 2.x or set .spec.clusterConfig.zookeeperConfigMapName)"
     ))]
     Nifi1RequiresZookeeper,
->>>>>>> b985f03c
+
+    #[snafu(display("failed to configure sensitive properties"))]
+    ConfigureSensitiveProperties { source: sensitive_properties::Error },
 }
 
 /// Create the NiFi bootstrap.conf
@@ -165,11 +160,10 @@
     // According to https://cwiki.apache.org/confluence/display/NIFI/Migration+Guidance#MigrationGuidance-Migratingto2.0.0-M1
     // The nifi.flow.configuration.file property in nifi.properties must be changed to reference
     // "flow.json.gz" instead of "flow.xml.gz"
-<<<<<<< HEAD
     // TODO: Remove once we dropped support for all 1.x.x versions
     // TODO(malte): In order to use CLI tools like: ./bin/nifi.sh set-sensitive-properties-algorithm NIFI_PBKDF2_AES_GCM_256
     // we have to set both "nifi.flow.configuration.file" and "nifi.flow.configuration.json.file" in NiFi 1.x.x.
-    if product_version.starts_with("1.") {
+    if is_nifi_1 {
         properties.insert(
             "nifi.flow.configuration.file".to_string(),
             NifiRepository::Database.mount_path() + "/flow.xml.gz",
@@ -178,10 +172,6 @@
             "nifi.flow.configuration.json.file".to_string(),
             NifiRepository::Database.mount_path() + "/flow.json.gz",
         );
-=======
-    let flow_file_name = if is_nifi_1 {
-        "flow.xml.gz"
->>>>>>> b985f03c
     } else {
         properties.insert(
             "nifi.flow.configuration.file".to_string(),
