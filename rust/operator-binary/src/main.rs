use std::sync::Arc;

<<<<<<< HEAD
use clap::Parser;
=======
use clap::{Parser, crate_description, crate_version};
>>>>>>> 75503fb4
use futures::stream::StreamExt;
use stackable_operator::{
    YamlSchema,
    cli::{Command, ProductOperatorRun},
    commons::authentication::AuthenticationClass,
    k8s_openapi::api::{
        apps::v1::StatefulSet,
        core::v1::{ConfigMap, Service},
    },
    kube::{
        core::DeserializeGuard,
        runtime::{
            Controller,
            events::{Recorder, Reporter},
            reflector::ObjectRef,
            watcher,
        },
    },
    logging::controller::report_controller_reconciled,
    shared::yaml::SerializeOptions,
};

use crate::{
    controller::NIFI_FULL_CONTROLLER_NAME,
    crd::{NifiCluster, v1alpha1},
};

mod config;
mod controller;
mod crd;
mod operations;
mod product_logging;
mod reporting_task;
mod security;

const OPERATOR_NAME: &str = "nifi.stackable.tech";

mod built_info {
    include!(concat!(env!("OUT_DIR"), "/built.rs"));
}

#[derive(Parser)]
#[clap(about, author)]
struct Opts {
    #[clap(subcommand)]
    cmd: Command,
}

#[tokio::main]
async fn main() -> anyhow::Result<()> {
    let opts = Opts::parse();
    match opts.cmd {
        Command::Crd => NifiCluster::merged_crd(NifiCluster::V1Alpha1)?
            .print_yaml_schema(built_info::PKG_VERSION, SerializeOptions::default())?,
        Command::Run(ProductOperatorRun {
            product_config,
            watch_namespace,
            tracing_target,
            cluster_info_opts,
        }) => {
            stackable_operator::logging::initialize_logging(
                "NIFI_OPERATOR_LOG",
                "nifi-operator",
                tracing_target,
            );
            tracing::info!(
                built_info.pkg_version = built_info::PKG_VERSION,
                built_info.git_version = built_info::GIT_VERSION,
                built_info.target = built_info::TARGET,
                built_info.built_time_utc = built_info::BUILT_TIME_UTC,
                built_info.rustc_version = built_info::RUSTC_VERSION,
                "Starting {description}",
                description = built_info::PKG_DESCRIPTION
            );

            let product_config = product_config.load(&[
                "deploy/config-spec/properties.yaml",
                "/etc/stackable/nifi-operator/config-spec/properties.yaml",
            ])?;

            let client = stackable_operator::client::initialize_operator(
                Some(OPERATOR_NAME.to_string()),
                &cluster_info_opts,
            )
            .await?;

            let event_recorder = Arc::new(Recorder::new(client.as_kube_client(), Reporter {
                controller: NIFI_FULL_CONTROLLER_NAME.to_string(),
                instance: None,
            }));

            let nifi_controller = Controller::new(
                watch_namespace.get_api::<DeserializeGuard<v1alpha1::NifiCluster>>(&client),
                watcher::Config::default(),
            );

            let nifi_store_1 = nifi_controller.store();

            nifi_controller
                .owns(
                    watch_namespace.get_api::<Service>(&client),
                    watcher::Config::default(),
                )
                .owns(
                    watch_namespace.get_api::<StatefulSet>(&client),
                    watcher::Config::default(),
                )
                .owns(
                    watch_namespace.get_api::<ConfigMap>(&client),
                    watcher::Config::default(),
                )
                .shutdown_on_signal()
                .watches(
                    client.get_api::<DeserializeGuard<AuthenticationClass>>(&()),
                    watcher::Config::default(),
                    move |_| {
                        nifi_store_1
                            .state()
                            .into_iter()
                            .map(|nifi| ObjectRef::from_obj(&*nifi))
                    },
                )
                .run(
                    controller::reconcile_nifi,
                    controller::error_policy,
                    Arc::new(controller::Ctx {
                        client: client.clone(),
                        product_config,
                    }),
                )
                // We can let the reporting happen in the background
                .for_each_concurrent(
                    16, // concurrency limit
                    move |result| {
                        // The event_recorder needs to be shared across all invocations, so that
                        // events are correctly aggregated
                        let event_recorder = event_recorder.clone();
                        async move {
                            report_controller_reconciled(
                                &event_recorder,
                                NIFI_FULL_CONTROLLER_NAME,
                                &result,
                            )
                            .await;
                        }
                    },
                )
                .await;
        }
    }

    Ok(())
}<|MERGE_RESOLUTION|>--- conflicted
+++ resolved
@@ -1,10 +1,6 @@
 use std::sync::Arc;
 
-<<<<<<< HEAD
 use clap::Parser;
-=======
-use clap::{Parser, crate_description, crate_version};
->>>>>>> 75503fb4
 use futures::stream::StreamExt;
 use stackable_operator::{
     YamlSchema,
