--- conflicted
+++ resolved
@@ -65,17 +65,10 @@
         Command::Crd => NifiCluster::merged_crd(NifiClusterVersion::V1Alpha1)?
             .print_yaml_schema(built_info::PKG_VERSION, SerializeOptions::default())?,
         Command::Run(RunArguments {
-<<<<<<< HEAD
             operator_environment: _,
             watch_namespace,
             product_config,
-            maintenance: _,
-=======
-            product_config,
-            watch_namespace,
-            operator_environment: _,
             maintenance,
->>>>>>> 5a17b052
             common,
         }) => {
             // NOTE (@NickLarsenNZ): Before stackable-telemetry was used:
