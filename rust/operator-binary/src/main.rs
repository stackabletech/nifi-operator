use std::sync::Arc;

use clap::Parser;
use crd::v1alpha1::NifiClusteringBackend;
use futures::stream::StreamExt;
use stackable_operator::{
    YamlSchema,
    cli::{Command, ProductOperatorRun},
    commons::authentication::AuthenticationClass,
    k8s_openapi::api::{
        apps::v1::StatefulSet,
        core::v1::{ConfigMap, Service},
    },
    kube::{
        ResourceExt,
        core::DeserializeGuard,
        runtime::{
            Controller,
            events::{Recorder, Reporter},
            reflector::ObjectRef,
            watcher,
        },
    },
    logging::controller::report_controller_reconciled,
    shared::yaml::SerializeOptions,
    telemetry::Tracing,
};

use crate::{
    controller::NIFI_FULL_CONTROLLER_NAME,
    crd::{NifiCluster, v1alpha1},
};

mod config;
mod controller;
mod crd;
mod operations;
mod product_logging;
mod reporting_task;
mod security;

mod built_info {
    include!(concat!(env!("OUT_DIR"), "/built.rs"));
}

const OPERATOR_NAME: &str = "nifi.stackable.tech";

#[derive(Parser)]
#[clap(about, author)]
struct Opts {
    #[clap(subcommand)]
    cmd: Command,
}

#[tokio::main]
async fn main() -> anyhow::Result<()> {
    let opts = Opts::parse();
    match opts.cmd {
        Command::Crd => NifiCluster::merged_crd(NifiCluster::V1Alpha1)?
            .print_yaml_schema(built_info::PKG_VERSION, SerializeOptions::default())?,
        Command::Run(ProductOperatorRun {
            product_config,
            watch_namespace,
            telemetry_arguments,
            cluster_info_opts,
        }) => {
            // NOTE (@NickLarsenNZ): Before stackable-telemetry was used:
            // - The console log level was set by `NIFI_OPERATOR_LOG`, and is now `CONSOLE_LOG` (when using Tracing::pre_configured).
            // - The file log level was set by `NIFI_OPERATOR_LOG`, and is now set via `FILE_LOG` (when using Tracing::pre_configured).
            // - The file log directory was set by `NIFI_OPERATOR_LOG_DIRECTORY`, and is now set by `ROLLING_LOGS_DIR` (or via `--rolling-logs <DIRECTORY>`).
            let _tracing_guard =
                Tracing::pre_configured(built_info::PKG_NAME, telemetry_arguments).init()?;

            tracing::info!(
                built_info.pkg_version = built_info::PKG_VERSION,
                built_info.git_version = built_info::GIT_VERSION,
                built_info.target = built_info::TARGET,
                built_info.built_time_utc = built_info::BUILT_TIME_UTC,
                built_info.rustc_version = built_info::RUSTC_VERSION,
                "Starting {description}",
                description = built_info::PKG_DESCRIPTION
            );

            let product_config = product_config.load(&[
                "deploy/config-spec/properties.yaml",
                "/etc/stackable/nifi-operator/config-spec/properties.yaml",
            ])?;

            let client = stackable_operator::client::initialize_operator(
                Some(OPERATOR_NAME.to_string()),
                &cluster_info_opts,
            )
            .await?;

            let event_recorder = Arc::new(Recorder::new(client.as_kube_client(), Reporter {
                controller: NIFI_FULL_CONTROLLER_NAME.to_string(),
                instance: None,
            }));

            let nifi_controller = Controller::new(
                watch_namespace.get_api::<DeserializeGuard<v1alpha1::NifiCluster>>(&client),
                watcher::Config::default(),
            );

            let authentication_class_store = nifi_controller.store();
            let config_map_store = nifi_controller.store();

            nifi_controller
                .owns(
                    watch_namespace.get_api::<Service>(&client),
                    watcher::Config::default(),
                )
                .owns(
                    watch_namespace.get_api::<StatefulSet>(&client),
                    watcher::Config::default(),
                )
                .owns(
                    watch_namespace.get_api::<ConfigMap>(&client),
                    watcher::Config::default(),
                )
                .shutdown_on_signal()
                .watches(
                    client.get_api::<DeserializeGuard<AuthenticationClass>>(&()),
                    watcher::Config::default(),
                    move |_| {
                        authentication_class_store
                            .state()
                            .into_iter()
                            .map(|nifi| ObjectRef::from_obj(&*nifi))
                    },
                )
                .watches(
                    watch_namespace.get_api::<DeserializeGuard<ConfigMap>>(&client),
                    watcher::Config::default(),
                    move |config_map| {
                        config_map_store
                            .state()
                            .into_iter()
                            .filter(move |nifi| references_config_map(nifi, &config_map))
                            .map(|nifi| ObjectRef::from_obj(&*nifi))
                    },
                )
                .run(
                    controller::reconcile_nifi,
                    controller::error_policy,
                    Arc::new(controller::Ctx {
                        client: client.clone(),
                        product_config,
                    }),
                )
                // We can let the reporting happen in the background
                .for_each_concurrent(
                    16, // concurrency limit
                    move |result| {
                        // The event_recorder needs to be shared across all invocations, so that
                        // events are correctly aggregated
                        let event_recorder = event_recorder.clone();
                        async move {
                            report_controller_reconciled(
                                &event_recorder,
                                NIFI_FULL_CONTROLLER_NAME,
                                &result,
                            )
                            .await;
                        }
                    },
                )
                .await;
        }
    }

    Ok(())
}

fn references_config_map(
    nifi: &DeserializeGuard<v1alpha1::NifiCluster>,
    config_map: &DeserializeGuard<ConfigMap>,
) -> bool {
    let Ok(nifi) = &nifi.0 else {
        return false;
    };

<<<<<<< HEAD
    match &nifi.spec.cluster_config.clustering_backend {
        NifiClusteringBackend::ZooKeeper {
            zookeeper_config_map_name,
        } => *zookeeper_config_map_name == config_map.name_any(),
        NifiClusteringBackend::Kubernetes {} => false,
    }
=======
    let references_zookeeper_config_map =
        nifi.spec.cluster_config.zookeeper_config_map_name == config_map.name_any();
    let references_authorization_config_map = references_authorization_config_map(nifi, config_map);

    references_zookeeper_config_map || references_authorization_config_map
}

fn references_authorization_config_map(
    nifi: &v1alpha1::NifiCluster,
    config_map: &DeserializeGuard<ConfigMap>,
) -> bool {
    nifi.spec
        .cluster_config
        .authorization
        .as_ref()
        .and_then(|authz| authz.opa.as_ref())
        .map(|opa_config| opa_config.opa.config_map_name == config_map.name_any())
        .unwrap_or(false)
>>>>>>> 1590b986
}<|MERGE_RESOLUTION|>--- conflicted
+++ resolved
@@ -180,16 +180,12 @@
         return false;
     };
 
-<<<<<<< HEAD
-    match &nifi.spec.cluster_config.clustering_backend {
+    let references_zookeeper_config_map = match &nifi.spec.cluster_config.clustering_backend {
         NifiClusteringBackend::ZooKeeper {
             zookeeper_config_map_name,
         } => *zookeeper_config_map_name == config_map.name_any(),
         NifiClusteringBackend::Kubernetes {} => false,
-    }
-=======
-    let references_zookeeper_config_map =
-        nifi.spec.cluster_config.zookeeper_config_map_name == config_map.name_any();
+    };
     let references_authorization_config_map = references_authorization_config_map(nifi, config_map);
 
     references_zookeeper_config_map || references_authorization_config_map
@@ -206,5 +202,4 @@
         .and_then(|authz| authz.opa.as_ref())
         .map(|opa_config| opa_config.opa.config_map_name == config_map.name_any())
         .unwrap_or(false)
->>>>>>> 1590b986
 }