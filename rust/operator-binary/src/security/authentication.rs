--- conflicted
+++ resolved
@@ -322,48 +322,4 @@
         search_base = ldap.search_base,
         keystore_path = STACKABLE_SERVER_TLS_DIR,
     })
-<<<<<<< HEAD
-}
-
-fn get_ldap_authorizer(ldap: &ldap::v1alpha1::AuthenticationProvider) -> Result<String, Error> {
-    let (username_file, _) = ldap
-        .bind_credentials_mount_paths()
-        .context(LdapAuthenticationClassMissingBindCredentialsSnafu)?;
-
-    Ok(formatdoc! {r#"
-        <userGroupProvider>
-            <identifier>file-user-group-provider</identifier>
-            <class>org.apache.nifi.authorization.FileUserGroupProvider</class>
-            <property name="Users File">./conf/users.xml</property>
-
-            <!-- As we currently don't have authorization (including admin user) configurable we simply paste in the ldap bind user in here -->
-            <!-- In the future the whole authorization may be reworked to OPA -->
-            <property name="Initial User Identity admin">${{file:UTF-8:{username_file}}}</property>
-
-            <!-- As the secret-operator provides the NiFi nodes with cert with a common name of "generated certificate for pod" we have to put that here -->
-            <property name="Initial User Identity other-nifis">CN=generated certificate for pod</property>
-        </userGroupProvider>
-
-        <accessPolicyProvider>
-            <identifier>file-access-policy-provider</identifier>
-            <class>org.apache.nifi.authorization.FileAccessPolicyProvider</class>
-            <property name="User Group Provider">file-user-group-provider</property>
-            <property name="Authorizations File">./conf/authorizations.xml</property>
-
-            <!-- As we currently don't have authorization (including admin user) configurable we simply paste in the ldap bind user in here -->
-            <!-- In the future the whole authorization may be reworked to OPA -->
-            <property name="Initial Admin Identity">${{file:UTF-8:{username_file}}}</property>
-
-            <!-- As the secret-operator provides the NiFi nodes with cert with a common name of "generated certificate for pod" we have to put that here -->
-            <property name="Node Identity other-nifis">CN=generated certificate for pod</property>
-        </accessPolicyProvider>
-
-        <authorizer>
-            <identifier>authorizer</identifier>
-            <class>org.apache.nifi.authorization.StandardManagedAuthorizer</class>
-            <property name="Access Policy Provider">file-access-policy-provider</property>
-        </authorizer>
-    "#})
-=======
->>>>>>> 1590b986
 }