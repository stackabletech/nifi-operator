[package]
authors = ["Stackable GmbH <info@stackable.de>"]
build = "build.rs"
edition = "2021"
description = "Stackable Operator for Apache NiFi"
license = "OSL-3.0"
name = "stackable-nifi-operator"
repository = "https://github.com/stackabletech/nifi-operator"
version = "0.7.0-nightly"

[dependencies]
anyhow = "1.0"
clap = "3.2"
fnv = "1.0"
futures = { version = "0.3", features = ["compat"] }
pin-project = "1.0"
rand = "0.8"
semver = "1.0"
serde = "1.0"
serde_json = "1.0"
serde_yaml = "0.8"
snafu = "0.7"
<<<<<<< HEAD
stackable-operator = { git = "https://github.com/stackabletech/operator-rs.git", branch = "main" }
=======
stackable-operator = { git = "https://github.com/stackabletech/operator-rs.git", tag = "0.22.0" }
>>>>>>> 5bd94b16
stackable-nifi-crd = { path = "../crd" }
strum = { version = "0.24", features = ["derive"] }
tokio = { version = "1.20", features = ["full"] }
tracing = "0.1"

[build-dependencies]
built = { version =  "0.5", features = ["chrono", "git2"] }
<<<<<<< HEAD
stackable-operator = { git = "https://github.com/stackabletech/operator-rs.git", branch = "main" }
=======
stackable-operator = { git = "https://github.com/stackabletech/operator-rs.git", tag = "0.22.0" }
>>>>>>> 5bd94b16
stackable-nifi-crd = { path = "../crd" }<|MERGE_RESOLUTION|>--- conflicted
+++ resolved
@@ -20,11 +20,7 @@
 serde_json = "1.0"
 serde_yaml = "0.8"
 snafu = "0.7"
-<<<<<<< HEAD
 stackable-operator = { git = "https://github.com/stackabletech/operator-rs.git", branch = "main" }
-=======
-stackable-operator = { git = "https://github.com/stackabletech/operator-rs.git", tag = "0.22.0" }
->>>>>>> 5bd94b16
 stackable-nifi-crd = { path = "../crd" }
 strum = { version = "0.24", features = ["derive"] }
 tokio = { version = "1.20", features = ["full"] }
@@ -32,9 +28,5 @@
 
 [build-dependencies]
 built = { version =  "0.5", features = ["chrono", "git2"] }
-<<<<<<< HEAD
 stackable-operator = { git = "https://github.com/stackabletech/operator-rs.git", branch = "main" }
-=======
-stackable-operator = { git = "https://github.com/stackabletech/operator-rs.git", tag = "0.22.0" }
->>>>>>> 5bd94b16
 stackable-nifi-crd = { path = "../crd" }