--- conflicted
+++ resolved
@@ -72,11 +72,7 @@
     pub config: NifiGlobalConfig,
 }
 
-<<<<<<< HEAD
-#[derive(Clone, Debug, Deserialize, JsonSchema, PartialEq, Eq, Serialize)]
-=======
 #[derive(Clone, Debug, Deserialize, Eq, JsonSchema, PartialEq, Serialize)]
->>>>>>> 6bdb004d
 #[serde(rename_all = "camelCase")]
 pub struct NifiGlobalConfig {
     /// A reference to a Secret containing username/password for the initial admin user
@@ -85,11 +81,7 @@
     pub sensitive_properties: NifiSensitivePropertiesConfig,
 }
 
-<<<<<<< HEAD
-#[derive(Clone, Debug, Default, Deserialize, JsonSchema, PartialEq, Eq, Serialize)]
-=======
 #[derive(Clone, Debug, Default, Deserialize, Eq, JsonSchema, PartialEq, Serialize)]
->>>>>>> 6bdb004d
 #[serde(rename_all = "camelCase")]
 pub struct NifiSensitivePropertiesConfig {
     pub key_secret: String,
@@ -98,11 +90,7 @@
     pub auto_generate: bool,
 }
 
-<<<<<<< HEAD
-#[derive(strum::Display, Clone, Debug, Deserialize, JsonSchema, PartialEq, Eq, Serialize)]
-=======
 #[derive(strum::Display, Clone, Debug, Deserialize, Eq, JsonSchema, PartialEq, Serialize)]
->>>>>>> 6bdb004d
 #[serde(rename_all = "camelCase")]
 pub enum NifiSensitiveKeyAlgorithm {
     #[strum(serialize = "NIFI_ARGON2_AES_GCM_128")]
@@ -129,11 +117,7 @@
     }
 }
 
-<<<<<<< HEAD
-#[derive(strum::Display, Clone, Debug, Deserialize, JsonSchema, PartialEq, Eq, Serialize)]
-=======
 #[derive(strum::Display, Clone, Debug, Deserialize, Eq, JsonSchema, PartialEq, Serialize)]
->>>>>>> 6bdb004d
 #[serde(rename_all = "camelCase")]
 pub enum StoreType {
     #[strum(serialize = "JKS")]
@@ -240,11 +224,7 @@
     }
 }
 
-<<<<<<< HEAD
-#[derive(Clone, Debug, Default, Merge, Deserialize, JsonSchema, PartialEq, Eq, Serialize)]
-=======
 #[derive(Clone, Debug, Default, Merge, Deserialize, Eq, JsonSchema, PartialEq, Serialize)]
->>>>>>> 6bdb004d
 #[serde(rename_all = "camelCase")]
 pub struct NifiLogConfig {
     pub root_log_level: Option<LogLevel>,
@@ -252,11 +232,7 @@
 
 impl Atomic for LogLevel {}
 
-<<<<<<< HEAD
-#[derive(strum::Display, Clone, Debug, Deserialize, JsonSchema, PartialEq, Eq, Serialize)]
-=======
 #[derive(strum::Display, Clone, Debug, Deserialize, Eq, JsonSchema, PartialEq, Serialize)]
->>>>>>> 6bdb004d
 pub enum LogLevel {
     DEBUG,
     INFO,
