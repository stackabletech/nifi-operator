pub mod affinity;
pub mod authentication;

use crate::authentication::NifiAuthenticationConfig;
use std::collections::BTreeMap;

use affinity::get_affinity;
use serde::{Deserialize, Serialize};
use snafu::{OptionExt, ResultExt, Snafu};
use stackable_operator::commons::cluster_operation::ClusterOperation;
use stackable_operator::k8s_openapi::api::core::v1::Volume;
use stackable_operator::{
    commons::{
        affinity::StackableAffinity,
        cluster_operation::ClusterOperation,
        product_image_selection::ProductImage,
        resources::{
            CpuLimitsFragment, MemoryLimitsFragment, NoRuntimeLimits, NoRuntimeLimitsFragment,
            PvcConfig, PvcConfigFragment, Resources, ResourcesFragment,
        },
    },
    config::{
        fragment::Fragment,
        fragment::{self, ValidationError},
        merge::Merge,
    },
    k8s_openapi::apimachinery::pkg::api::resource::Quantity,
    kube::{runtime::reflector::ObjectRef, CustomResource, ResourceExt},
    product_config_utils::{ConfigError, Configuration},
    product_logging::{self, spec::Logging},
    role_utils::{Role, RoleGroup, RoleGroupRef},
    schemars::{self, JsonSchema},
};

pub const APP_NAME: &str = "nifi";

pub const HTTPS_PORT_NAME: &str = "https";
pub const HTTPS_PORT: u16 = 8443;
pub const PROTOCOL_PORT_NAME: &str = "protocol";
pub const PROTOCOL_PORT: u16 = 9088;
pub const BALANCE_PORT_NAME: &str = "balance";
pub const BALANCE_PORT: u16 = 6243;
pub const METRICS_PORT_NAME: &str = "metrics";
pub const METRICS_PORT: u16 = 8081;

pub const STACKABLE_LOG_DIR: &str = "/stackable/log";
pub const STACKABLE_LOG_CONFIG_DIR: &str = "/stackable/log_config";

pub const MAX_ZK_LOG_FILES_SIZE_IN_MIB: u32 = 10;
const MAX_PREPARE_LOG_FILE_SIZE_IN_MIB: u32 = 1;
// Additional buffer space is not needed, as the `prepare` container already has sufficient buffer
// space and all containers share a single volume.
pub const LOG_VOLUME_SIZE_IN_MIB: u32 =
    MAX_ZK_LOG_FILES_SIZE_IN_MIB + MAX_PREPARE_LOG_FILE_SIZE_IN_MIB;

#[derive(Snafu, Debug)]
pub enum Error {
    #[snafu(display("object has no namespace associated"))]
    NoNamespace,
    #[snafu(display("the NiFi role [{role}] is missing from spec"))]
    MissingNifiRole { role: String },
    #[snafu(display("the NiFi node role group [{role_group}] is missing from spec"))]
    MissingNifiRoleGroup { role_group: String },
    #[snafu(display("fragment validation failure"))]
    FragmentValidationFailure { source: ValidationError },
}

#[derive(Clone, CustomResource, Debug, Deserialize, JsonSchema, PartialEq, Serialize)]
#[kube(
    group = "nifi.stackable.tech",
    version = "v1alpha1",
    kind = "NifiCluster",
    shortname = "nifi",
    status = "NifiStatus",
    namespaced,
    crates(
        kube_core = "stackable_operator::kube::core",
        k8s_openapi = "stackable_operator::k8s_openapi",
        schemars = "stackable_operator::schemars"
    )
)]
#[serde(rename_all = "camelCase")]
pub struct NifiSpec {
    /// The NiFi image to use
    pub image: ProductImage,
    /// Global Nifi config for e.g. authentication or sensitive properties
    pub cluster_config: NifiClusterConfig,
    /// Cluster operations like pause reconciliation or cluster stop.
    #[serde(default)]
    pub cluster_operation: ClusterOperation,
    #[serde(default, skip_serializing_if = "Option::is_none")]
    /// Available NiFi roles
    pub nodes: Option<Role<NifiConfigFragment>>,
<<<<<<< HEAD
    /// Emergency stop button, if `true` then all pods are stopped without affecting configuration (as setting `replicas` to `0` would)
    #[serde(default, skip_serializing_if = "Option::is_none")]
    pub stopped: Option<bool>,
    #[serde(default)]
    pub cluster_operation: ClusterOperation,
=======
>>>>>>> df2946ae
}

#[derive(Clone, Debug, Deserialize, JsonSchema, PartialEq, Serialize)]
#[serde(rename_all = "camelCase")]
pub struct NifiClusterConfig {
    /// A reference to a Secret containing username/password for the initial admin user
    pub authentication: NifiAuthenticationConfig,
    /// Configuration options for how NiFi encrypts sensitive properties on disk
    pub sensitive_properties: NifiSensitivePropertiesConfig,
    /// Name of the Vector aggregator discovery ConfigMap.
    /// It must contain the key `ADDRESS` with the address of the Vector aggregator.
    #[serde(skip_serializing_if = "Option::is_none")]
    pub vector_aggregator_config_map_name: Option<String>,
    /// The reference to the ZooKeeper cluster
    pub zookeeper_config_map_name: String,
    /// Extra volumes to mount into every container, this can be useful to for example make client
    /// certificates, keytabs or similar things available to processors
    /// These volumes will be mounted below `/stackable/userdata/{volumename}`
    #[serde(default, skip_serializing_if = "Vec::is_empty")]
    pub extra_volumes: Vec<Volume>,
}

#[derive(Clone, Debug, Default, Deserialize, Eq, JsonSchema, PartialEq, Serialize)]
#[serde(rename_all = "camelCase")]
pub struct NifiSensitivePropertiesConfig {
    pub key_secret: String,
    pub algorithm: Option<NifiSensitiveKeyAlgorithm>,
    #[serde(default)]
    pub auto_generate: bool,
}

#[derive(strum::Display, Clone, Debug, Deserialize, Eq, JsonSchema, PartialEq, Serialize)]
#[serde(rename_all = "camelCase")]
pub enum NifiSensitiveKeyAlgorithm {
    #[strum(serialize = "NIFI_ARGON2_AES_GCM_128")]
    NifiArgon2AesGcm128,
    #[strum(serialize = "NIFI_ARGON2_AES_GCM_256")]
    NifiArgon2AesGcm256,
    #[strum(serialize = "NIFI_BCRYPT_AES_GCM_128")]
    NifiBcryptAesGcm128,
    #[strum(serialize = "NIFI_BCRYPT_AES_GCM_256")]
    NifiBcryptAesGcm256,
    #[strum(serialize = "NIFI_PBKDF2_AES_GCM_128")]
    NifiPbkdf2AesGcm128,
    #[strum(serialize = "NIFI_PBKDF2_AES_GCM_256")]
    NifiPbkdf2AesGcm256,
    #[strum(serialize = "NIFI_SCRYPT_AES_GCM_128")]
    NifiScryptAesGcm128,
    #[strum(serialize = "NIFI_SCRYPT_AES_GCM_256")]
    NifiScryptAesGcm256,
}

impl Default for NifiSensitiveKeyAlgorithm {
    fn default() -> Self {
        Self::NifiArgon2AesGcm256
    }
}

#[derive(strum::Display, Clone, Debug, Deserialize, Eq, JsonSchema, PartialEq, Serialize)]
#[serde(rename_all = "camelCase")]
pub enum StoreType {
    #[strum(serialize = "JKS")]
    JKS,
    #[strum(serialize = "PKCS12")]
    PKCS12,
}

impl Default for StoreType {
    fn default() -> Self {
        Self::JKS
    }
}

#[derive(strum::Display)]
#[strum(serialize_all = "camelCase")]
pub enum NifiRole {
    #[strum(serialize = "node")]
    Node,
}

#[derive(Clone, Debug, Default, Deserialize, JsonSchema, Serialize)]
pub struct NifiStatus {
    pub deployed_version: Option<String>,
}

#[derive(
    Clone,
    Debug,
    Deserialize,
    strum::Display,
    Eq,
    strum::EnumIter,
    JsonSchema,
    Ord,
    PartialEq,
    PartialOrd,
    Serialize,
)]
#[serde(rename_all = "kebab-case")]
#[strum(serialize_all = "kebab-case")]
pub enum Container {
    Prepare,
    Vector,
    Nifi,
}

#[derive(Clone, Debug, Default, Fragment, JsonSchema, PartialEq)]
#[fragment_attrs(
    derive(
        Clone,
        Debug,
        Default,
        Deserialize,
        Merge,
        JsonSchema,
        PartialEq,
        Serialize
    ),
    serde(rename_all = "camelCase")
)]
pub struct NifiConfig {
    #[fragment_attrs(serde(default))]
    pub logging: Logging<Container>,
    #[fragment_attrs(serde(default))]
    pub resources: Resources<NifiStorageConfig, NoRuntimeLimits>,
    #[fragment_attrs(serde(default))]
    pub affinity: StackableAffinity,
}

impl NifiConfig {
    pub const NIFI_SENSITIVE_PROPS_KEY: &'static str = "NIFI_SENSITIVE_PROPS_KEY";

    pub fn default_config(cluster_name: &str, role: &NifiRole) -> NifiConfigFragment {
        NifiConfigFragment {
            logging: product_logging::spec::default_logging(),
            resources: ResourcesFragment {
                memory: MemoryLimitsFragment {
                    limit: Some(Quantity("2Gi".to_string())),
                    runtime_limits: NoRuntimeLimitsFragment {},
                },
                cpu: CpuLimitsFragment {
                    min: Some(Quantity("500m".to_string())),
                    max: Some(Quantity("4".to_string())),
                },
                storage: NifiStorageConfigFragment {
                    flowfile_repo: PvcConfigFragment {
                        capacity: Some(Quantity("2Gi".to_string())),
                        storage_class: None,
                        selectors: None,
                    },
                    provenance_repo: PvcConfigFragment {
                        capacity: Some(Quantity("2Gi".to_string())),
                        storage_class: None,
                        selectors: None,
                    },
                    database_repo: PvcConfigFragment {
                        capacity: Some(Quantity("2Gi".to_string())),
                        storage_class: None,
                        selectors: None,
                    },
                    content_repo: PvcConfigFragment {
                        capacity: Some(Quantity("2Gi".to_string())),
                        storage_class: None,
                        selectors: None,
                    },
                    state_repo: PvcConfigFragment {
                        capacity: Some(Quantity("2Gi".to_string())),
                        storage_class: None,
                        selectors: None,
                    },
                },
            },
            affinity: get_affinity(cluster_name, role),
        }
    }
}

impl Configuration for NifiConfigFragment {
    type Configurable = NifiCluster;

    fn compute_env(
        &self,
        _resource: &Self::Configurable,
        _role_name: &str,
    ) -> Result<BTreeMap<String, Option<String>>, ConfigError> {
        Ok(BTreeMap::new())
    }

    fn compute_cli(
        &self,
        _resource: &Self::Configurable,
        _role_name: &str,
    ) -> Result<BTreeMap<String, Option<String>>, ConfigError> {
        Ok(BTreeMap::new())
    }

    fn compute_files(
        &self,
        _resource: &Self::Configurable,
        _role_name: &str,
        _file: &str,
    ) -> Result<BTreeMap<String, Option<String>>, ConfigError> {
        Ok(BTreeMap::new())
    }
}

#[derive(Clone, Debug, Default, JsonSchema, PartialEq, Fragment)]
#[fragment_attrs(
    derive(
        Clone,
        Debug,
        Default,
        Deserialize,
        Merge,
        JsonSchema,
        PartialEq,
        Serialize
    ),
    serde(rename_all = "camelCase")
)]
pub struct NifiStorageConfig {
    #[fragment_attrs(serde(default))]
    pub flowfile_repo: PvcConfig,
    #[fragment_attrs(serde(default))]
    pub provenance_repo: PvcConfig,
    #[fragment_attrs(serde(default))]
    pub database_repo: PvcConfig,
    #[fragment_attrs(serde(default))]
    pub content_repo: PvcConfig,
    #[fragment_attrs(serde(default))]
    pub state_repo: PvcConfig,
}

impl NifiCluster {
    /// The name of the role-level load-balanced Kubernetes `Service`
    pub fn node_role_service_name(&self) -> Option<String> {
        self.metadata.name.clone()
    }

    /// The fully-qualified domain name of the role-level load-balanced Kubernetes `Service`
    pub fn node_role_service_fqdn(&self) -> Option<String> {
        Some(format!(
            "{}.{}.svc.cluster.local",
            self.node_role_service_name()?,
            self.metadata.namespace.as_ref()?
        ))
    }

    /// Metadata about a metastore rolegroup
    pub fn node_rolegroup_ref(&self, group_name: impl Into<String>) -> RoleGroupRef<NifiCluster> {
        RoleGroupRef {
            cluster: ObjectRef::from_obj(self),
            role: NifiRole::Node.to_string(),
            role_group: group_name.into(),
        }
    }

    /// List all pods expected to form the cluster
    ///
    /// We try to predict the pods here rather than looking at the current cluster state in order to
    /// avoid instance churn.
    pub fn pods(&self) -> Result<impl Iterator<Item = PodRef> + '_, Error> {
        let ns = self.metadata.namespace.clone().context(NoNamespaceSnafu)?;
        Ok(self
            .spec
            .nodes
            .iter()
            .flat_map(|role| &role.role_groups)
            // Order rolegroups consistently, to avoid spurious downstream rewrites
            .collect::<BTreeMap<_, _>>()
            .into_iter()
            .flat_map(move |(rolegroup_name, rolegroup)| {
                let rolegroup_ref = self.node_rolegroup_ref(rolegroup_name);
                let ns = ns.clone();
                (0..rolegroup.replicas.unwrap_or(0)).map(move |i| PodRef {
                    namespace: ns.clone(),
                    role_group_service_name: rolegroup_ref.object_name(),
                    pod_name: format!("{}-{}", rolegroup_ref.object_name(), i),
                })
            }))
    }

    /// Retrieve and merge resource configs for role and role groups
    pub fn merged_config(&self, role: &NifiRole, role_group: &str) -> Result<NifiConfig, Error> {
        // Initialize the result with all default values as baseline
        let conf_defaults = NifiConfig::default_config(&self.name_any(), role);

        let role = self.spec.nodes.as_ref().context(MissingNifiRoleSnafu {
            role: role.to_string(),
        })?;

        // Retrieve role resource config
        let mut conf_role = role.config.config.to_owned();

        // Retrieve rolegroup specific resource config
        let mut conf_rolegroup = role
            .role_groups
            .get(role_group)
            .map(|rg| rg.config.config.clone())
            .unwrap_or_default();

        if let Some(RoleGroup {
            selector: Some(selector),
            ..
        }) = role.role_groups.get(role_group)
        {
            // Migrate old `selector` attribute, see ADR 26 affinities.
            // TODO Can be removed after support for the old `selector` field is dropped.
            #[allow(deprecated)]
            conf_rolegroup.affinity.add_legacy_selector(selector);
        }

        // Merge more specific configs into default config
        // Hierarchy is:
        // 1. RoleGroup
        // 2. Role
        // 3. Default
        conf_role.merge(&conf_defaults);
        conf_rolegroup.merge(&conf_role);

        tracing::debug!("Merged config: {:?}", conf_rolegroup);
        fragment::validate(conf_rolegroup).context(FragmentValidationFailureSnafu)
    }
}

/// Reference to a single `Pod` that is a component of a [`NifiCluster`]
/// Used for service discovery.
// TODO: this should move to operator-rs
pub struct PodRef {
    pub namespace: String,
    pub role_group_service_name: String,
    pub pod_name: String,
}

impl PodRef {
    pub fn fqdn(&self) -> String {
        format!(
            "{}.{}.{}.svc.cluster.local",
            self.pod_name, self.role_group_service_name, self.namespace
        )
    }
}<|MERGE_RESOLUTION|>--- conflicted
+++ resolved
@@ -12,7 +12,6 @@
 use stackable_operator::{
     commons::{
         affinity::StackableAffinity,
-        cluster_operation::ClusterOperation,
         product_image_selection::ProductImage,
         resources::{
             CpuLimitsFragment, MemoryLimitsFragment, NoRuntimeLimits, NoRuntimeLimitsFragment,
@@ -91,14 +90,9 @@
     #[serde(default, skip_serializing_if = "Option::is_none")]
     /// Available NiFi roles
     pub nodes: Option<Role<NifiConfigFragment>>,
-<<<<<<< HEAD
     /// Emergency stop button, if `true` then all pods are stopped without affecting configuration (as setting `replicas` to `0` would)
     #[serde(default, skip_serializing_if = "Option::is_none")]
     pub stopped: Option<bool>,
-    #[serde(default)]
-    pub cluster_operation: ClusterOperation,
-=======
->>>>>>> df2946ae
 }
 
 #[derive(Clone, Debug, Deserialize, JsonSchema, PartialEq, Serialize)]
